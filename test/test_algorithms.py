--- conflicted
+++ resolved
@@ -2,11 +2,7 @@
 import tempfile
 import unittest
 
-<<<<<<< HEAD
-from keylime.common.algorithms import Key, Hash, Sign
-=======
-from keylime.common.algorithms import Encrypt, Hash, Sign, is_accepted
->>>>>>> f1d7204d
+from keylime.common.algorithms import Key, Encrypt, Hash, Sign, is_accepted
 
 
 class TestHash(unittest.TestCase):
@@ -121,6 +117,31 @@
                 "enc": "ecc",
                 "valid": True,
             },
+        ]
+
+        for c in test_cases:
+            self.assertEqual(Key.is_recognized(c["enc"]), c["valid"], msg=f"enc = {c['enc']}")
+
+
+class TestEncrypt(unittest.TestCase):
+    def test_is_recognized(self):
+        test_cases = [
+            {
+                "enc": "foobar",
+                "valid": False,
+            },
+            {
+                "enc": "rsa",
+                "valid": True,
+            },
+            {
+                "enc": "",
+                "valid": False,
+            },
+            {
+                "enc": "ecc",
+                "valid": True,
+            },
             {
                 "enc": "ecc192",
                 "valid": True,
@@ -144,7 +165,7 @@
         ]
 
         for c in test_cases:
-            self.assertEqual(Key.is_recognized(c["enc"]), c["valid"], msg=f"enc = {c['enc']}")
+            self.assertEqual(Encrypt.is_recognized(c["enc"]), c["valid"], msg=f"enc = {c['enc']}")
 
     def test_enum_membership(self):
         """Test that all ECC curve algorithms are members of the Encrypt enum"""
