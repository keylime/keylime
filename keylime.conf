#=============================================================================
[general]
#=============================================================================

# Turn on or off TLS Keylime wide.
enable_tls = True

# Turn on or off DNS hostname checking for TLS certificates.
tls_check_hostnames = False

# Set which provider you want for the generation of certificates.
# Valid values are "cfssl" or "openssl". For cfssl to work, you must have the
# go binary installed in your path or in /usr/local/.
# Note: Revocation list generation is only supported by "cfssl".
ca_implementation = openssl

# Revocation IP & Port used by either the cloud_agent or keylime_ca to receive
# revocation events from the verifier. A wildcard can be used to listen on all
# interfaces, or likewise a specific IP (e.g 192.168.0.1)
receive_revocation_ip= *
receive_revocation_port = 8992

#=============================================================================
[cloud_agent]
#=============================================================================

# The Agent's IP address and port used to communicate with other services
# as well as the bind address for the agent server.
cloudagent_ip = 127.0.0.1
cloudagent_port = 9002

# The name of the RSA key that Keylime should use for protecting shares of U/V.
rsa_keyname = tci_rsa_key

# The name that should be used for the encryption key, placed in the
# /var/lib/keylime/secure/ directory.
enc_keyname = derived_tci_key

# The name that should be used for the optional decrypted payload, placed in 
# the /var/lib/keylime/secure directory.
dec_payload_file = decrypted_payload

# The size of the memory-backed tmpfs partition where Keylime stores crypto keys.
# Use syntax that the 'mount' command would accept as a size parameter for tmpfs.
# The default below sets it to 1 megabyte.
secure_size = 1m

# Use this option to set the TPM ownerpassword to something you want to use.
# Set it to "generate" if you want Keylime to choose a random owner password
# for you.
tpm_ownerpassword = keylime

# Whether to allow the cloud_agent to automatically extract a zip file in
# the delivered payload after it has been decrypted, or not. Defaults to "true".
# After decryption, the archive will be unzipped to a directory in /var/lib/keylime/secure. 
# Note: the limits on the size of the tmpfs partition set above with the 'secure_size'
# option will affect this.
extract_payload_zip = True

# The agent's UUID.
# Set to "openstack", it will try to get the UUID from the metadata service.
# If you set this to "generate", Keylime will create a random UUID.
# If you set this to "hash_ek", Keylime will set the UUID to the result
# of 'SHA256(public EK in PEM format)'.
agent_uuid = D432FBB3-D2F1-4A97-9EF7-75BD81C00000

# Whether to listen for revocation notifications from the verifier or not.
listen_notfications = True

# The path to the certificate to verify revocation messages received from the
# verifier.  The path is relative to /var/lib/keylime.
# If set to "default", Keylime will use the file RevocationNotifier-cert.crt
# from the unzipped contents provided by the tenant.
revocation_cert = default

# A comma-separated list of Python scripts to run upon receiving a revocation
# message. Keylime will verify the signature first, then call these Python
# scripts with the json revocation message.  The scripts must be located in
# the 'revocation_actions' directory.
#
# Keylime will also get the list of revocation actions from the file
# action_list in the unzipped contents provided by the verifier.
# All actions must be named local_action_[some name].
revocation_actions=

# A script to execute after unzipping the tenant payload.  This is like
# cloud-init lite =)  Keylime will run it with a /bin/sh environment and
# with a working directory of /var/lib/keylime/secure/unzipped.
payload_script=autorun.sh

# Jason @henn made be do it! He wanted a way for Keylime to measure the
# delivered payload into a pcr of choice.
# Specify a PCR number to turn it on.
# Set to -1 or any negative or out of range PCR value to turn off.
measure_payload_pcr=-1

# How long to wait between failed attempts to communicate with the TPM in
# seconds.  Floating point values are accepted here.
retry_interval = 1

# Integer number of retries to communicate with the TPM before giving up.
max_retries = 10

# TPM2-specific options, allows customizing default algorithms to use.
# Specify the default crypto algorithms to use with a TPM2 for this agent.
#
# Currently accepted values include:
# - hashing:    sha512, sha384, sha256 or sha1
# - encryption: ecc or rsa
# - signing:    rsassa, rsapss, ecdsa, ecdaa or ecschnorr
tpm_hash_alg = sha256
tpm_encryption_alg = rsa
tpm_signing_alg = rsassa

# If an EK is already present on the TPM (e.g., with "tpm2_createek") and
# you require Keylime to use this EK, change "generate" to the actual EK 
# handle (e.g. "0x81000000"). The Keylime agent will then not attempt to 
# create a new EK upon startup, and neither will it flush the EK upon exit.
ek_handle = generate

#=============================================================================
[cloud_verifier]
#=============================================================================

# The cloud verifier IP address and port used to communicate with other services
# as well as the bind address for the verifier server.
cloudverifier_ip = 127.0.0.1
cloudverifier_port = 8881

# Cloud Verifier (CV) TLS options.  This is for authenticating the CV itself,
# authenticating the users of the CV and securing the transmission of keys.
# The 'tls_dir' option will place Certificate Authority (CA) certificates and 
# files for TLS in the /var/lib/keylime/ directory.
#
# Set to "generate" to automatically generate a CA/certificates in the 'cv_ca'
# directory.
# Note: if set to "generate", the 'ca_cert', 'my_cert', and 'private_key'
# options must all be set to "default".
# If you specify "generate", you can manage the CA that the verifier will create
# using keylime_ca -d /var/lib/keylime/cv_ca/.
tls_dir = generate

# The filename of the CA cert for verifying client certificates, placed in the
# 'tls_dir' directory.
ca_cert = default

# The filename of the cloud verifier certificate and private key, placed in the
# 'tls_dir' directory.
# The following two options also take the value "default" to find files
# with names such as <fully_qualified_domain_name>-cert.crt and
# <fully_qualified_domain_name>-public.pem for the cert and private key,
# respectively.
my_cert = default
private_key = default

# Set the password needed to decrypt the private key file. 
# This should be set to a strong password.
# If 'tls_dir = generate', this password will also be used to protect the
# generated CA private key.
private_key_pw = default

# Registrar client TLS options. This allows the CV to authenticate the
# registar before asking for AIKs.
# This option sets the directory where the CA certificate for the registrar
# can be found.
# Use "default" to use the value of 'reg_ca' (this points it to the directory 
# automatically created by the registrar if it is set to "generate").
# Use "CV" to use 'cv_ca', the directory automatically created (and shared
# with the registar) by the CV.
registrar_tls_dir = CV

# The following three options set the filenames where the CA certificate, 
# client certificate, and client private key file are, relative to the 'tls_dir'.
# If 'tls_dir = default', then default values will be used for 'ca_cert = cacert.pem',
# 'my_cert = client-cert.crt', and 'private_key = client-private.pem'.
registrar_ca_cert = default
registrar_my_cert = default
registrar_private_key = default

# Set the password needed to decrypt the registrar private key file. 
# This should be set to a strong password.
# If you are using the auto generated keys from the CV, set the same password
# here as you did for 'private_key_pw' above.
registrar_private_key_pw = default

# Database URL Configuration
# See this document https://keylime-docs.readthedocs.io/en/latest/installation.html#database-support
# for instructions on using different database configurations.
# The default is "sqlite" and will be located at "/var/lib/keylime/cv_data.sqlite".
drivername = sqlite
username = ''
password = ''
host = ''
port = ''
database = cv_data.sqlite
query = ''
auto_migrate_db = True


# The number of worker processes to use for the cloud verifier.
# Set to "0" to create one worker per processor.
multiprocessing_pool_num_workers = 0

# How long to wait between failed attempts to connect to a cloud agent, in
# seconds.  Floating point values accepted here.
retry_interval = 1

# Number of retries to connect to an agent before giving up. Must be an integer.
max_retries = 10

# Time between integrity measurement checks, in seconds.  If set to "0", checks
# will done as fast as possible.  Floating point values accepted here.
quote_interval = 2

# Whether to turn on the zero mq based revocation notifier system.
# Currently this only works if you are using keylime-CA.
revocation_notifier = True

# The revocation notifier IP address and port used to start the revocation service.
# If the 'revocation_notifier' option is set to "true", then the verifier 
# automatically starts the revocation service.
revocation_notifier_ip = 127.0.0.1
revocation_notifier_port = 8992

# The verifier limits the size of upload payloads (allowlists) which defaults to
# 100MB (104857600 bytes). This setting can be raised (or lowered) based on the
# size of the actual payloads
max_upload_size = 104857600

#=============================================================================
[tenant]
#=============================================================================

# Tenant client TLS options. 

# This is for authenticating the CV itself and proving that the tenant is
# allowed talk to the CV.
# The 'tls_dir' option will look for client certificates for talking to the CV 
# in the /var/lib/keylime/ directory.
# Set to "default" to use the CA setup by the cloud_verifier on the same machine.
# Fles will be in the /var/lib/keylime/cv_ca/ directory.
tls_dir = default

# The following three options set the filenames where the CA certificate, 
# client certificate, and client private key file are, relative to the 'tls_dir'.
# If 'tls_dir = default', then default values will be used for 'ca_cert = cacert.pem',
# 'my_cert = client-cert.crt', and 'private_key = client-private.pem'.
ca_cert = default
my_cert = default
private_key = default

# EK certificate storage location (directory).
tpm_cert_store = /var/lib/keylime/tpm_cert_store/

# Set the password needed to decrypt the private key file.
# This should be set to a strong password.
# if you are using the auto generated keys from the CV, set the same password
# here as you did for 'private_key_pw' in the [cloud_verifier] section.
private_key_pw = default

# Registrar client TLS options. This allows the tenant to authenticate the
# registar before asking for AIKs.
# this option sets the directory where the CA certificate for the registrar
# can be found
# use "default" to use 'reg_ca' (this points it to the directory automatically
# created by the registrar if it is set to "generate"
# use "CV" to use 'cv_ca', the directory automatically created (and shared
# with the registar) by the CV
registrar_tls_dir = CV

# The following three options set the filenames where the registrar CA certificate, 
# client certificate, and client private key file are, relative to the 'tls_dir'.
# if 'tls_dir = default', then default values will be used for 'ca_cert = cacert.pem',
# 'my_cert = client-cert.crt', and 'private_key = client-private.pem'.
registrar_ca_cert = default
registrar_my_cert = default
registrar_private_key = default

# Set the password needed to decrypt the private key file.
# This should be set to a strong password.
# if you are using the auto generated keys from the CV, set the same password
# here as you did for 'private_key_pw' in the [cloud_verifier] section.
registrar_private_key_pw = default

# Max size of a payload the tenant will take, in bytes (default 1 megabyte).
# Make sure this matches with the value of the 'secure_size' option in the 
# [cloud_agent] section.
# Don't send things bigger than the tmpfs where they will be decrypted.
max_payload_size = 1048576

# TPM policies are json structures that takes a list of accepted 
# Platform Configuration Registers (PCR) values and will match any in the list 
# for that PCR.  These can be a mixture of any hashing algorithms, potentially 
# of varying digest lengths (the default policy below supports SHA1, SHA-256 
# and SHA-512).
# Note that you can't set a policy on PCR10 and PCR16 because Keylime uses 
# them internally.
tpm_policy = {"22":["0000000000000000000000000000000000000001","0000000000000000000000000000000000000000000000000000000000000001","000000000000000000000000000000000000000000000000000000000000000000000000000000000000000000000001","ffffffffffffffffffffffffffffffffffffffff","ffffffffffffffffffffffffffffffffffffffffffffffffffffffffffffffff","ffffffffffffffffffffffffffffffffffffffffffffffffffffffffffffffffffffffffffffffffffffffffffffffff"],"15":["0000000000000000000000000000000000000000","0000000000000000000000000000000000000000000000000000000000000000","000000000000000000000000000000000000000000000000000000000000000000000000000000000000000000000000"]}

# Same as 'tpm_policy' but for virtual PCRs.
vtpm_policy = {"23":["ffffffffffffffffffffffffffffffffffffffff","0000000000000000000000000000000000000000"],"15":"0000000000000000000000000000000000000000"}

<<<<<<< HEAD
# Specify the file containing whitelists for processing Linux IMA whitelists.
# This file is used if the tenant provides "default" as the IMA whitelist file.
# This file should be in the form "SHA1sum path_to_file".
ima_whitelist = whitelist.txt
=======
# specify the file containing allowlists for processing Linux IMA measurements
# this file is used if tenant provides "default" as the allowlist file
# this file should be in the form
# SHA1sum path_to_file
allowlist = allowlist.txt
>>>>>>> 0a87e73c

# Specify a file containing paths that should be ignored by IMA.
# WARNING: use with great caution as it will affect the security of IMA.
ima_excludelist = exclude.txt

# Specify the acceptable crypto algorithms to use with the TPM for this agent.
# Only algorithms specified below will be allowed for usage by an agent.  If an
# agent uses an algorithm not specified here, it will fail validation.
#
# Currently accepted values include:
# hashing:    sha512, sha384, sha256 and sha1
# encryption: ecc and rsa
# signing:    rsassa, rsapss, ecdsa, ecdaa and ecschnorr
#
# Note: the TPM 1.2 standard only supports SHA1 hashing, RSA encryption and
# RSASSA signing protocols, therefore these are required for agents where a
# TPM 1.2 is being used.
accept_tpm_hash_algs = sha512,sha384,sha256,sha1
accept_tpm_encryption_algs = ecc,rsa
accept_tpm_signing_algs = ecschnorr,rsassa

# How long to wait between failed attempts to connect to a cloud agent, in
# seconds.  Floating point values accepted here.
retry_interval = 1

# Number of retries to connect to a agent before giving up. Must be an integer.
max_retries = 10

# Tell the tenant whether to require an EK certificate from the TPM.
# If set to False the tenant will ignore EK certificates entirely.
#
# WARNING: SETTING THIS OPTION TO FALSE IS VERY DANGEROUS!!!
#
# If you disable this check, then you may not be talking to a real TPM.
# All the security guarantees of Keylime rely upon the security of the EK
# and the assumption that you are talking to a spec-compliant and honest TPM.
<<<<<<< HEAD
# Some physical TPMs do not have EK certificates, so you may need to set
# this to "False" for some deployments.  If you do set it to "False", you
# MUST use the 'ek_check_script' option below to specify a script that will
# check the provided EK against a whitelist for the environment that has
# been collected in a trustworthy way.  For example, the cloud provider
# might provide a signed list of EK public key hashes.  Then you could write
# an ek_check_script that checks the signature of the whitelist and then
# compares the hash of the given EK with the whistlist.
=======
# some physical TPMs do not have EK certificates, so you may need to set
# this to False for some deployments.  If you do set it to False, you
# MUST use the ek_check_script option below to specify a script that will
# check the provided EK against a allowlist for the environment that has
# been collected in a trustworthy way.  For example, the cloud provider
# might provide a signed list of EK public key hashes.  Then you could write
# an ek_check_script that checks the signature of the allowlist and then
# compares the hash of the given EK with the whistlist
>>>>>>> 0a87e73c
require_ek_cert = True

# Optional script to execute to check the EK and/or EK certificate against a
# allowlist or any other additional EK processing you want to do. Runs in
# /var/lib/keylime. You call also specify an absolute path to the script.
# Script should return 0 if the EK or EK certificate are valid.  Any other
# return value will invalidate the tenant quote check and prevent
# bootstrapping a key.
#
# The various keys are passed to the script via environment variables:
# EK - contains a PEM encoded version of the public EK
# EK_CERT - contains a DER encoded EK certificate if one is available.
# PROVKEYS - contains a json document containing EK, EKcert, and AIK from the
# provider.  EK and AIK are in PEM format.  The EKcert is in base64 encoded
# DER format.
#
# Set to blank to disable this check.  See warning above if require_ek_cert
# is "False".
ek_check_script=

#=============================================================================
[registrar]
#=============================================================================

# The registrar's IP address and port used to communicate with other services 
# as well as the bind address for the registrar server.
registrar_ip = 127.0.0.1
registrar_port = 8890
registrar_tls_port = 8891

# Further IP and port settings needed when using the Xen vTPM.
provider_registrar_port = 8990
provider_registrar_tls_port = 8991
provider_registrar_ip = 127.0.0.1

# Registrar TLS options.  This is for authenticating the registrar to clients
# who want to query AIKs.
# The 'tls_dir' option wil place CA certificates and files for TLS in the /var/lib/keylime/
# directory.
#
# Set to "generate" to automatically generate a CA/certificates in the 'reg_ca'
# directory.
# Note: if you specify "generate", you can manage the CA that the verifier will create
# using keylime_ca -d /var/lib/keylime/reg_ca/.
#
# Set to "CV" to share the CA with the cloud verifier (which must be run first
# once before starting the registrar so it can generate the keys).
tls_dir = CV

# The filename (in 'tls_dir') for the registrar's CA cert.
ca_cert = default

# The filename (in 'tls_dir') of the registrar certificate and private key.
# The following two options also take the value "default" to find files
# with names such as <fully_qualified_domain_name>-cert.crt and
# <fully_qualified_domain_name>-public.pem for the cert and private key, 
# respectively.
my_cert = default
private_key = default

# Set the password needed to decrypt the private key file.
# This should be set to a strong password.
# If 'tls_dir = generate', this password will also be used to protect the
# generated CA private key.
private_key_pw = default

# Registrar client TLS options. This allows the registrar to authenticate the
# provider registrar before asking for AIKs.
# This option sets the directory where the CA certificate for the provider
# registrar can be found.
# Use "default" to use 'reg_ca' (this points it to the directory automatically
# created by the registrar if it is set to "generate").
# Use "CV" to use 'cv_ca', the directory automatically created (and shared
# with the registar) by the CV.
registrar_tls_dir = CV

# The following three options set the filenames in the 'tls_dir' where the CA
# certificate, client certificate, and client private key file can be found.
# If 'tls_dir = default', then default values will be used for 'ca_cert =
# cacert.pem', 'my_cert = client-cert.crt', and 'private_key = client-private.pem'.
registrar_ca_cert = default
registrar_my_cert = default
registrar_private_key = default

# Set the password needed to decrypt the private key file.
# This should be set to a strong password.
# If you are using the auto generated keys from the CV, set the same password
# here as you did for private_key_pw in the [cloud_verifier] section.
registrar_private_key_pw = default


# Database URL Configuration
# See this document https://keylime-docs.readthedocs.io/en/latest/installation.html#database-support
# for instructions on using different database configurations.
# The default is "sqlite" and will be located at "/var/lib/keylime/reg_data.sqlite".
drivername = sqlite
username = ''
password = ''
host = ''
port = ''
database = reg_data.sqlite
query = ''
auto_migrate_db = True

# The file to use for SQLite persistence of provider hypervisor data.
prov_db_filename = provider_reg_data.sqlite

#=============================================================================
[ca]
#=============================================================================

# These options set the metadata that the keylime_ca utility will use when
# creating certificates and CAs.
# These options are also used by the verifier and registrar when using the
# 'tls_dir = generate' option.
# The below options are pretty self-explanatory X509 stuff.
cert_country=US
cert_ca_name=Keylime Certificate Authority
cert_state=MA
cert_locality=Lexington
cert_organization=MITLL
cert_org_unit=53
cert_ca_lifetime=3650
cert_lifetime=365
cert_bits=2048

# This setting allows you to specify where your Certification Revocation List 
# (CRL) will be hosted.
# Set to the relevant URL.
# Use "default" to use the tenant machine FQDN as the CRL distribution point.
# WARNING: Use "default" with caution as it will use the result of Python's
# 'socket.getfqdn()' as the hostname. This may not be a properly resolvable
# DNS name in which case you need to specify a hostname where you will
# run the revocation listener (see below).
#
# You can then use keylime_ca -c listen -n ca/RevocationNotifier-cert.crt
cert_crl_dist=http://localhost:38080/crl

# If the provider for certificate generation is "CFSSL", then the HTTP-based
# API server will run at this address and port.
cfssl_ip = 127.0.0.1
cfssl_port = 8888

#=============================================================================
[webapp]
#=============================================================================

# The webapp's IP address and port on which it can be reached.
webapp_ip = 127.0.0.1
webapp_port = 443

#=============================================================================
# GLOBAL LOGGING CONFIGURATION
#=============================================================================

# The only thing really to change here is the default log levels for either
# console or Keylime loggers.

[loggers]
keys = root,keylime

[handlers]
keys = consoleHandler

[formatters]
keys = formatter

[formatter_formatter]
format = %(asctime)s.%(msecs)03d - %(name)s - %(levelname)s - %(message)s
datefmt = %Y-%m-%d %H:%M:%S

[logger_root]
level = INFO
handlers = consoleHandler

[handler_consoleHandler]
class = StreamHandler
level = INFO
formatter = formatter
args = (sys.stdout,)

[logger_keylime]
level = INFO
qualname = keylime
handlers =<|MERGE_RESOLUTION|>--- conflicted
+++ resolved
@@ -300,18 +300,11 @@
 # Same as 'tpm_policy' but for virtual PCRs.
 vtpm_policy = {"23":["ffffffffffffffffffffffffffffffffffffffff","0000000000000000000000000000000000000000"],"15":"0000000000000000000000000000000000000000"}
 
-<<<<<<< HEAD
-# Specify the file containing whitelists for processing Linux IMA whitelists.
-# This file is used if the tenant provides "default" as the IMA whitelist file.
-# This file should be in the form "SHA1sum path_to_file".
-ima_whitelist = whitelist.txt
-=======
-# specify the file containing allowlists for processing Linux IMA measurements
+# Specify the file containing allowlists for processing Linux IMA measurements
 # this file is used if tenant provides "default" as the allowlist file
 # this file should be in the form
 # SHA1sum path_to_file
 allowlist = allowlist.txt
->>>>>>> 0a87e73c
 
 # Specify a file containing paths that should be ignored by IMA.
 # WARNING: use with great caution as it will affect the security of IMA.
@@ -348,25 +341,15 @@
 # If you disable this check, then you may not be talking to a real TPM.
 # All the security guarantees of Keylime rely upon the security of the EK
 # and the assumption that you are talking to a spec-compliant and honest TPM.
-<<<<<<< HEAD
+
 # Some physical TPMs do not have EK certificates, so you may need to set
 # this to "False" for some deployments.  If you do set it to "False", you
 # MUST use the 'ek_check_script' option below to specify a script that will
-# check the provided EK against a whitelist for the environment that has
-# been collected in a trustworthy way.  For example, the cloud provider
-# might provide a signed list of EK public key hashes.  Then you could write
-# an ek_check_script that checks the signature of the whitelist and then
-# compares the hash of the given EK with the whistlist.
-=======
-# some physical TPMs do not have EK certificates, so you may need to set
-# this to False for some deployments.  If you do set it to False, you
-# MUST use the ek_check_script option below to specify a script that will
 # check the provided EK against a allowlist for the environment that has
 # been collected in a trustworthy way.  For example, the cloud provider
 # might provide a signed list of EK public key hashes.  Then you could write
 # an ek_check_script that checks the signature of the allowlist and then
-# compares the hash of the given EK with the whistlist
->>>>>>> 0a87e73c
+# compares the hash of the given EK with the allowlist.
 require_ek_cert = True
 
 # Optional script to execute to check the EK and/or EK certificate against a
