--- conflicted
+++ resolved
@@ -168,7 +168,6 @@
 
 ##### TPM 2.0 Support
 
-<<<<<<< HEAD
 Keylime uses the Intel TPM2 software set to provide TPM 2.0 support.
 
 These can be installed using your package manager.
@@ -185,13 +184,6 @@
 https://github.com/tpm2-software/tpm2-tss) as well as the
 tpm2-tools utilities available at https://github.com/tpm2-software/tpm2-tools. See
 README.md in these projects for detailed instructions on how to build and install.
-=======
-Keylime uses the Intel TPM2 software set to provide TPM 2.0 support.  You will
-need to install the tpm2-tss software stack (available at
-https://github.com/tpm2-software/tpm2-tss) and the tpm2-tools utilities available
-at https://github.com/tpm2-softwre/tpm2-tools. See README.md in these projects for
-detailed instructions on how to build and install.
->>>>>>> 2d151bc1
 
 The brief synopsis of a quick build/install (after installing dependencies) is:
 
