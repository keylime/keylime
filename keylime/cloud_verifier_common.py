#!/usr/bin/python3

'''
SPDX-License-Identifier: Apache-2.0
Copyright 2017 Massachusetts Institute of Technology.
'''

import ast
import base64
import os
import ssl
import socket
import time
from urllib.parse import urlparse

import simplejson as json

from keylime import common
from keylime import keylime_logging
from keylime import registrar_client
from keylime import crypto
from keylime import ca_util
from keylime import revocation_notifier
from keylime.tpm import tpm_obj
from keylime.tpm.tpm_abstract import TPM_Utilities
from keylime.utils import algorithms

# setup logging
logger = keylime_logging.init_logging('cloudverifier_common')

# setup config
config = common.get_config()


class CloudAgent_Operational_State:
    REGISTERED = 0
    START = 1
    SAVED = 2
    GET_QUOTE = 3
    GET_QUOTE_RETRY = 4
    PROVIDE_V = 5
    PROVIDE_V_RETRY = 6
    FAILED = 7
    TERMINATED = 8
    INVALID_QUOTE = 9
    TENANT_FAILED = 10

    STR_MAPPINGS = {
        0: "Registered",
        1: "Start",
        2: "Saved",
        3: "Get Quote",
        4: "Get Quote (retry)",
        5: "Provide V",
        6: "Provide V (retry)",
        7: "Failed",
        8: "Terminated",
        9: "Invalid Quote",
        10: "Tenant Quote Failed"
    }


class Timer(object):
    def __init__(self, verbose=False):
        self.verbose = verbose

    def __enter__(self):
        self.start = time.time()
        return self

    def __exit__(self, *args):
        self.end = time.time()
        self.secs = self.end - self.start
        self.msecs = self.secs * 1000  # millisecs
        if self.verbose:
            print('elapsed time: %f ms' % self.msecs)


def init_mtls(section='cloud_verifier', generatedir='cv_ca'):
    if not config.getboolean('general', "enable_tls"):
        logger.warning(
            "TLS is currently disabled, keys will be sent in the clear! Should only be used for testing.")
        return None

    logger.info("Setting up TLS...")
    my_cert = config.get(section, 'my_cert')
    ca_cert = config.get(section, 'ca_cert')
    my_priv_key = config.get(section, 'private_key')
    tls_dir = config.get(section, 'tls_dir')

    if tls_dir == 'generate':
        if my_cert != 'default' or my_priv_key != 'default' or ca_cert != 'default':
            raise Exception(
                "To use tls_dir=generate, options ca_cert, my_cert, and private_key must all be set to 'default'")

        if generatedir[0] != '/':
            generatedir = os.path.abspath(
                '%s/%s' % (common.WORK_DIR, generatedir))
        tls_dir = generatedir
        ca_path = "%s/cacert.crt" % (tls_dir)
        if os.path.exists(ca_path):
            logger.info(
                "Existing CA certificate found in %s, not generating a new one" % (tls_dir))
        else:
            logger.info(
                "Generating a new CA in %s and a client certificate for connecting" % tls_dir)
            logger.info("use keylime_ca -d %s to manage this CA" % tls_dir)
            if not os.path.exists(tls_dir):
                os.makedirs(tls_dir, 0o700)
            ca_util.cmd_init(tls_dir)
            ca_util.cmd_mkcert(tls_dir, socket.gethostname())
            ca_util.cmd_mkcert(tls_dir, 'client')

    if tls_dir == 'CV':
        if section != 'registrar':
            raise Exception(
                "You only use the CV option to tls_dir for the registrar not %s" % section)
        tls_dir = os.path.abspath('%s/%s' % (common.WORK_DIR, 'cv_ca'))
        if not os.path.exists("%s/cacert.crt" % (tls_dir)):
            raise Exception(
                "It appears that the verifier has not yet created a CA and certificates, please run the verifier first")

    # if it is relative path, convert to absolute in WORK_DIR
    if tls_dir[0] != '/':
        tls_dir = os.path.abspath('%s/%s' % (common.WORK_DIR, tls_dir))

    if ca_cert == 'default':
        ca_path = "%s/cacert.crt" % (tls_dir)
    else:
        ca_path = "%s/%s" % (tls_dir, ca_cert)

    if my_cert == 'default':
        my_cert = "%s/%s-cert.crt" % (tls_dir, socket.gethostname())
    else:
        my_cert = "%s/%s" % (tls_dir, my_cert)

    if my_priv_key == 'default':
        my_priv_key = "%s/%s-private.pem" % (tls_dir, socket.gethostname())
    else:
        my_priv_key = "%s/%s" % (tls_dir, my_priv_key)

<<<<<<< HEAD
    context = ssl.create_default_context(ssl.Purpose.CLIENT_AUTH)
    context.load_verify_locations(cafile=ca_path)
    context.load_cert_chain(
        certfile=my_cert, keyfile=my_priv_key)
    context.verify_mode = ssl.CERT_REQUIRED
=======
    try:
        context = ssl.create_default_context(ssl.Purpose.CLIENT_AUTH)
        context.load_verify_locations(cafile=ca_path)
        context.load_cert_chain(
            certfile=my_cert, keyfile=my_priv_key, password=my_key_pw)
        context.verify_mode = ssl.CERT_REQUIRED
    except ssl.SSLError as exc:
        if exc.reason == 'EE_KEY_TOO_SMALL':
            logger.error('Higher key strength is required for keylime '
                         'running on this system. If keylime is responsible '
                         'to generate the certificate, please raise the value '
                         'of configuration option [ca]cert_bits, remove '
                         'generated certificate and re-run keylime service')
        raise exc

>>>>>>> c0a3c504
    return context


def process_quote_response(agent, json_response):
    """Validates the response from the Cloud agent.

    This method invokes an Registrar Server call to register, and then check the quote.
    """
    received_public_key = None
    quote = None

    # in case of failure in response content do not continue
    try:
        received_public_key = json_response.get("pubkey", None)
        quote = json_response["quote"]

        ima_measurement_list = json_response.get("ima_measurement_list", None)

        logger.debug("received quote:      %s" % quote)
        logger.debug("for nonce:           %s" % agent['nonce'])
        logger.debug("received public key: %s" % received_public_key)
        logger.debug("received ima_measurement_list    %s" %
                     (ima_measurement_list is not None))
    except Exception:
        return None

    # if no public key provided, then ensure we have cached it
    if received_public_key is None:
        if agent.get('public_key', "") == "" or agent.get('b64_encrypted_V', "") == "":
            logger.error(
                "agent did not provide public key and no key or encrypted_v was cached at CV")
            return False
        agent['provide_V'] = False
        received_public_key = agent['public_key']

    if agent.get('registrar_keys', "") == "":
        registrar_client.init_client_tls(config, 'cloud_verifier')
        registrar_keys = registrar_client.getKeys(config.get("registrar", "registrar_ip"), config.get(
            "registrar", "registrar_tls_port"), agent['agent_id'])
        if registrar_keys is None:
            logger.warning("AIK not found in registrar, quote not validated")
            return False
        agent['registrar_keys'] = registrar_keys

    tpm_version = json_response.get('tpm_version')
    tpm = tpm_obj.getTPM(need_hw_tpm=False, tpm_version=tpm_version)
    hash_alg = json_response.get('hash_alg')
    enc_alg = json_response.get('enc_alg')
    sign_alg = json_response.get('sign_alg')

    # Update chosen tpm and algorithms
    agent['tpm_version'] = tpm_version
    agent['hash_alg'] = hash_alg
    agent['enc_alg'] = enc_alg
    agent['sign_alg'] = sign_alg

    # Ensure hash_alg is in accept_tpm_hash_alg list
    if not algorithms.is_accepted(hash_alg, agent['accept_tpm_hash_algs']):
        raise Exception(
            "TPM Quote is using an unaccepted hash algorithm: %s" % hash_alg)

    # Ensure enc_alg is in accept_tpm_encryption_algs list
    if not algorithms.is_accepted(enc_alg, agent['accept_tpm_encryption_algs']):
        raise Exception(
            "TPM Quote is using an unaccepted encryption algorithm: %s" % enc_alg)

    # Ensure sign_alg is in accept_tpm_encryption_algs list
    if not algorithms.is_accepted(sign_alg, agent['accept_tpm_signing_algs']):
        raise Exception(
            "TPM Quote is using an unaccepted signing algorithm: %s" % sign_alg)

    if tpm.is_deep_quote(quote):
        validQuote = tpm.check_deep_quote(agent['agent_id'],
                                          agent['nonce'],
                                          received_public_key,
                                          quote,
                                          agent['registrar_keys']['aik'],
                                          agent['registrar_keys']['provider_keys']['aik'],
                                          agent['vtpm_policy'],
                                          agent['tpm_policy'],
                                          ima_measurement_list,
                                          agent['allowlist'])
    else:
        validQuote = tpm.check_quote(agent['agent_id'],
                                     agent['nonce'],
                                     received_public_key,
                                     quote,
                                     agent['registrar_keys']['aik'],
                                     agent['tpm_policy'],
                                     ima_measurement_list,
                                     agent['allowlist'],
                                     hash_alg)
    if not validQuote:
        return False

    # set a flag so that we know that the agent was verified once.
    # we only issue notifications for agents that were at some point good
    agent['first_verified'] = True

    # has public key changed? if so, clear out b64_encrypted_V, it is no longer valid
    if received_public_key != agent.get('public_key', ""):
        agent['public_key'] = received_public_key
        agent['b64_encrypted_V'] = ""
        agent['provide_V'] = True

    # ok we're done
    return validQuote


def prepare_v(agent):
    # be very careful printing K, U, or V as they leak in logs stored on unprotected disks
    if common.INSECURE_DEBUG:
        logger.debug("b64_V (non encrypted): " + agent['v'])

    if agent.get('b64_encrypted_V', "") != "":
        b64_encrypted_V = agent['b64_encrypted_V']
        logger.debug("Re-using cached encrypted V")
    else:
        # encrypt V with the public key
        b64_encrypted_V = base64.b64encode(crypto.rsa_encrypt(
            crypto.rsa_import_pubkey(agent['public_key']), base64.b64decode(agent['v'])))
        agent['b64_encrypted_V'] = b64_encrypted_V

    # logger.debug("b64_encrypted_V:" + b64_encrypted_V)
    post_data = {
        'encrypted_key': b64_encrypted_V
    }
    v_json_message = json.dumps(post_data)
    return v_json_message


def prepare_get_quote(agent):
    """This method encapsulates the action required to invoke a quote request on the Cloud Agent.

    This method is part of the polling loop of the thread launched on Tenant POST.
    """
    agent['nonce'] = TPM_Utilities.random_password(20)

    tpm_policy = ast.literal_eval(agent['tpm_policy'])
    vtpm_policy = ast.literal_eval(agent['vtpm_policy'])

    params = {
        'nonce': agent['nonce'],
        'mask': tpm_policy['mask'],
        'vmask': vtpm_policy['mask'],
    }
    return params


def process_get_status(agent):
    allowlist = ast.literal_eval(agent.allowlist)
    if isinstance(allowlist, dict) and 'allowlist' in allowlist:
        al_len = len(allowlist['allowlist'])
    else:
        al_len = 0
    response = {'operational_state': agent.operational_state,
                'v': agent.v,
                'ip': agent.ip,
                'port': agent.port,
                'tpm_policy': agent.tpm_policy,
                'vtpm_policy': agent.vtpm_policy,
                'meta_data': agent.meta_data,
                'allowlist_len': al_len,
                'tpm_version': agent.tpm_version,
                'accept_tpm_hash_algs': agent.accept_tpm_hash_algs,
                'accept_tpm_encryption_algs': agent.accept_tpm_encryption_algs,
                'accept_tpm_signing_algs': agent.accept_tpm_signing_algs,
                'hash_alg': agent.hash_alg,
                'enc_alg': agent.enc_alg,
                'sign_alg': agent.sign_alg,
                }
    return response


def get_query_tag_value(path, query_tag):
    """This is a utility method to query for specific the http parameters in the uri.

    Returns the value of the parameter, or None if not found."""
    data = {}
    parsed_path = urlparse(path)
    query_tokens = parsed_path.query.split('&')
    # find the 'ids' query, there can only be one
    for tok in query_tokens:
        query_tok = tok.split('=')
        query_key = query_tok[0]
        if query_key is not None and query_key == query_tag:
            # ids tag contains a comma delimited list of ids
            data[query_tag] = query_tok[1]
            break
    return data.get(query_tag, None)

# sign a message with revocation key.  telling of verification problem


def notify_error(agent, msgtype='revocation'):
    if not config.getboolean('cloud_verifier', 'revocation_notifier'):
        return

    # prepare the revocation message:
    revocation = {'type': msgtype,
                  'ip': agent['ip'],
                  'agent_id': agent['agent_id'],
                  'port': agent['port'],
                  'tpm_policy': agent['tpm_policy'],
                  'vtpm_policy': agent['vtpm_policy'],
                  'meta_data': agent['meta_data'],
                  'event_time': time.asctime()}

    tosend = {'msg': json.dumps(revocation).encode('utf-8')}

    # also need to load up private key for signing revocations
    if agent['revocation_key'] != "":
        signing_key = crypto.rsa_import_privkey(agent['revocation_key'])
        tosend['signature'] = crypto.rsa_sign(signing_key, tosend['msg'])

    else:
        tosend['signature'] = "none"
    revocation_notifier.notify(tosend)


def validate_agent_data(agent_data):
    if agent_data is None:
        return False, None

    # validate that the allowlist is proper JSON
    lists = json.loads(agent_data['allowlist'])

    # Validate exlude list contains valid regular expressions
    is_valid, _, err_msg = common.valid_exclude_list(lists.get('exclude'))
    if not is_valid:
        err_msg += " Exclude list regex is misformatted. Please correct the issue and try again."

    return is_valid, err_msg<|MERGE_RESOLUTION|>--- conflicted
+++ resolved
@@ -139,18 +139,11 @@
     else:
         my_priv_key = "%s/%s" % (tls_dir, my_priv_key)
 
-<<<<<<< HEAD
-    context = ssl.create_default_context(ssl.Purpose.CLIENT_AUTH)
-    context.load_verify_locations(cafile=ca_path)
-    context.load_cert_chain(
-        certfile=my_cert, keyfile=my_priv_key)
-    context.verify_mode = ssl.CERT_REQUIRED
-=======
     try:
         context = ssl.create_default_context(ssl.Purpose.CLIENT_AUTH)
         context.load_verify_locations(cafile=ca_path)
         context.load_cert_chain(
-            certfile=my_cert, keyfile=my_priv_key, password=my_key_pw)
+            certfile=my_cert, keyfile=my_priv_key)
         context.verify_mode = ssl.CERT_REQUIRED
     except ssl.SSLError as exc:
         if exc.reason == 'EE_KEY_TOO_SMALL':
@@ -161,7 +154,6 @@
                          'generated certificate and re-run keylime service')
         raise exc
 
->>>>>>> c0a3c504
     return context
 
 
