#!/usr/bin/python3

'''
SPDX-License-Identifier: Apache-2.0
Copyright 2017 Massachusetts Institute of Technology.
'''

import argparse
import base64
import datetime
import hashlib
import io
import logging
import os
import subprocess
import ssl
import sys
import time
import zipfile

try:
    import simplejson as json
except ImportError:
    raise("Simplejson is mandatory, please install")

from keylime.requests_client import RequestsClient
from keylime import common
from keylime import keylime_logging
from keylime import registrar_client
from keylime.tpm import tpm_obj
from keylime.tpm.tpm_abstract import TPM_Utilities, Hash_Algorithms, Encrypt_Algorithms, Sign_Algorithms
from keylime import ima
from keylime import crypto
from keylime.cmd import user_data_encrypt
from keylime import ca_util
from keylime import cloud_verifier_common

# setup logging
logger = keylime_logging.init_logging('tenant')

config = common.get_config()

# special exception that suppresses stack traces when it happens


class UserError(Exception):
    pass


class Tenant():
    """Simple command processor example."""

    config = None

    cloudverifier_ip = None
    cloudverifier_port = None

    cloudagent_ip = None
    cv_cloudagent_ip = None
    cloudagent_port = None

    registrar_ip = None
    registrar_port = None

    webapp_ip = None
    webapp_port = None

    uuid_service_generate_locally = None
    agent_uuid = None

    K = None
    V = None
    U = None
    auth_tag = None

    tpm_policy = None
    vtpm_policy = {}
    metadata = {}
    ima_whitelist = {}
    revocation_key = ""
    accept_tpm_hash_algs = []
    accept_tpm_encryption_algs = []
    accept_tpm_signing_algs = []

    payload = None
    # cert = {}

    def __init__(self):
<<<<<<< HEAD
        """ Set up required values and TLS
        """
        self.verifier_ip = config.get('cloud_verifier', 'cloudverifier_ip')
        self.verifier_port = config.get('cloud_verifier', 'cloudverifier_port')
        self.agent_port = config.get('cloud_agent', 'cloudagent_port')
=======
        self.cloudverifier_port = config.get(
            'cloud_verifier', 'cloudverifier_port')
        self.cloudagent_port = config.get('cloud_agent', 'cloudagent_port')
>>>>>>> a869cf53
        self.registrar_port = config.get('registrar', 'registrar_tls_port')
        self.webapp_port = config.getint('webapp', 'webapp_port')
        if not common.REQUIRE_ROOT and self.webapp_port < 1024:
            self.webapp_port += 2000
<<<<<<< HEAD
=======

        self.cloudverifier_ip = config.get(
            'cloud_verifier', 'cloudverifier_ip')
>>>>>>> a869cf53
        self.registrar_ip = config.get('registrar', 'registrar_ip')
        self.verifier_base_url = (
            f'{self.verifier_ip}:{self.verifier_port}')
        self.webapp_ip = config.get('webapp', 'webapp_ip')
<<<<<<< HEAD
        self.my_cert, self.my_priv_key = self.get_tls_context()
        self.cert = (self.my_cert, self.my_priv_key)
        if config.getboolean('general', "enable_tls"):
            self.tls_enabled = True
        else:
            self.tls_enabled = False
            self.cert = ""
            logger.warning(
                "TLS is currently disabled, keys will be sent in the clear! Should only be used for testing")
=======

        if config.getboolean('general', "enable_tls"):
            self.context = self.get_tls_context()
        else:
            logger.warning(
                "TLS is currently disabled, keys will be sent in the clear! Should only be used for testing")
            self.context = None
>>>>>>> a869cf53

    def get_tls_context(self):
        """Generate certifcate naming and path

        Returns:
            string -- my_cert (client_cert), my_priv_key (client private key)
        """
        my_cert = config.get('tenant', 'my_cert')
        my_priv_key = config.get('tenant', 'private_key')
<<<<<<< HEAD
=======
        my_key_pw = config.get('tenant', 'private_key_pw')
>>>>>>> a869cf53

        tls_dir = config.get('tenant', 'tls_dir')

        if tls_dir == 'default':
            my_cert = 'client-cert.crt'
            my_priv_key = 'client-private.pem'
            tls_dir = 'cv_ca'

<<<<<<< HEAD
        if tls_dir[0] != '/':
            tls_dir = os.path.abspath('%s/%s' % (common.WORK_DIR, tls_dir))
=======
        # this is relative path, convert to absolute in WORK_DIR
        if tls_dir[0] != '/':
            tls_dir = os.path.abspath('%s/%s' % (common.WORK_DIR, tls_dir))

        if my_key_pw == 'default':
            logger.warning(
                "CAUTION: using default password for private key, please set private_key_pw to a strong password")
>>>>>>> a869cf53

        logger.info(f"Setting up client TLS in {tls_dir}")
        my_cert = "%s/%s" % (tls_dir, my_cert)
        my_priv_key = "%s/%s" % (tls_dir, my_priv_key)

<<<<<<< HEAD
        return my_cert, my_priv_key

    def get_token(self):
        """Generate a JSON WEB Token for user sessions

        Returns:
            string -- JWT token
        """

        # Check if user has set AUTH credential variables in OS environment
        if os.getenv('KL_API_USER') is None or os.getenv('KL_API_PASS') is None:
            logger.error(
                "Both KL_API_USER and KL_API_PASS must be set as environment variables")
            exit(1)
        else:
            api_user = os.getenv('KL_API_USER')
            api_pass = os.getenv('KL_API_PASS')

        # Query Verifier with env vars for  {api_user} and  {api_pass}

        get_token = RequestsClient(self.verifier_base_url, self.tls_enabled)
        auth_cred = {f'username': {api_user}, 'password': {api_pass}}
        response = get_token.get(
            ('/auth/'),
            params=auth_cred,
            cert=self.cert,
            verify=False
        )

        # If successful, return a valid token, if not inform tenant of failure
        if response.status_code == 401:
            logger.error(f'Failed authentification for user {api_user}')
        elif response.status_code != 200:
            logger.error(
                f'Status code {response.status_code}. Status: {response.json()["status"]}')
        else:
            return response.json()["status"]["token"]
=======
        ca_path = "%s/%s" % (tls_dir, ca_cert)
        my_cert = "%s/%s" % (tls_dir, my_cert)
        my_priv_key = "%s/%s" % (tls_dir, my_priv_key)

        context = ssl.create_default_context()
        context.load_verify_locations(cafile=ca_path)
        context.load_cert_chain(
            certfile=my_cert, keyfile=my_priv_key, password=my_key_pw)
        context.verify_mode = ssl.CERT_REQUIRED
        context.check_hostname = config.getboolean(
            'general', 'tls_check_hostnames')
        return context
>>>>>>> a869cf53

    def init_add(self, args):
        """ Set up required values. Command line options can overwrite these config values

        Arguments:
            args {[string]} -- agent_ip|agent_port|cv_agent_ip
        """
        if "agent_ip" in args:
            self.agent_ip = args["agent_ip"]

        if 'agent_port' in args and args['agent_port'] is not None:
            self.agent_port = args['agent_port']

        if 'cv_agent_ip' in args and args['cv_agent_ip'] is not None:
            self.cv_cloudagent_ip = args['cv_agent_ip']
        else:
            self.cv_cloudagent_ip = self.agent_ip

        # Make sure all keys exist in dictionary
        if "file" not in args:
            args["file"] = None
        if "keyfile" not in args:
            args["keyfile"] = None
        if "payload" not in args:
            args["payload"] = None
        if "ca_dir" not in args:
            args["ca_dir"] = None
        if "incl_dir" not in args:
            args["incl_dir"] = None
        if "ca_dir_pw" not in args:
            args["ca_dir_pw"] = None

        # Set up accepted algorithms
        self.accept_tpm_hash_algs = config.get(
            'tenant', 'accept_tpm_hash_algs').split(',')
        self.accept_tpm_encryption_algs = config.get(
            'tenant', 'accept_tpm_encryption_algs').split(',')
        self.accept_tpm_signing_algs = config.get(
            'tenant', 'accept_tpm_signing_algs').split(',')

        # Set up PCR values
        tpm_policy = config.get('tenant', 'tpm_policy')
        if "tpm_policy" in args and args["tpm_policy"] is not None:
            tpm_policy = args["tpm_policy"]
        self.tpm_policy = TPM_Utilities.readPolicy(tpm_policy)
        logger.info(f"TPM PCR Mask from policy is {self.tpm_policy['mask']}")

        vtpm_policy = config.get('tenant', 'vtpm_policy')
        if "vtpm_policy" in args and args["vtpm_policy"] is not None:
            vtpm_policy = args["vtpm_policy"]
        self.vtpm_policy = TPM_Utilities.readPolicy(vtpm_policy)
        logger.info(f"TPM PCR Mask from policy is {self.vtpm_policy['mask']}")

        # Read command-line path string IMA whitelist
        wl_data = None
        if "ima_whitelist" in args and args["ima_whitelist"] is not None:

            # Auto-enable IMA (or-bit mask)
            self.tpm_policy['mask'] = "0x%X" % (
                int(self.tpm_policy['mask'], 0) + (1 << common.IMA_PCR))

            if type(args["ima_whitelist"]) in [str, str]:
                if args["ima_whitelist"] == "default":
                    args["ima_whitelist"] = config.get(
                        'tenant', 'ima_whitelist')
                wl_data = ima.read_whitelist(args["ima_whitelist"])
            elif type(args["ima_whitelist"]) is list:
                wl_data = args["ima_whitelist"]
            else:
                raise UserError("Invalid whitelist provided")

        # Read command-line path string IMA exclude list
        excl_data = None
        if "ima_exclude" in args and args["ima_exclude"] is not None:
            if type(args["ima_exclude"]) in [str, str]:
                if args["ima_exclude"] == "default":
                    args["ima_exclude"] = config.get(
                        'tenant', 'ima_excludelist')
                excl_data = ima.read_excllist(args["ima_exclude"])
            elif type(args["ima_exclude"]) is list:
                excl_data = args["ima_exclude"]
            else:
                raise UserError("Invalid exclude list provided")

        # Set up IMA
        if TPM_Utilities.check_mask(self.tpm_policy['mask'], common.IMA_PCR) or \
                TPM_Utilities.check_mask(self.vtpm_policy['mask'], common.IMA_PCR):

            # Process IMA whitelists
            self.ima_whitelist = ima.process_whitelists(wl_data, excl_data)

        # if none
        if (args["file"] is None and
            args["keyfile"] is None and
                args["ca_dir"] is None):
            raise UserError(
                "You must specify one of -k, -f, or --cert to specify the key/contents to be securely delivered to the agent")

        if args["keyfile"] is not None:
            if args["file"] is not None or args["ca_dir"] is not None:
                raise UserError(
                    "You must specify one of -k, -f, or --cert to specify the key/contents to be securely delivered to the agent")

            # read the keys in
            if type(args["keyfile"]) is dict and "data" in args["keyfile"]:
                if type(args["keyfile"]["data"]) is list and len(args["keyfile"]["data"]) == 1:
                    keyfile = args["keyfile"]["data"][0]
                    if keyfile is None:
                        raise UserError("Invalid key file contents")
                    f = io.StringIO(keyfile)
                else:
                    raise UserError("Invalid key file provided")
            else:
                f = open(args["keyfile"], 'r')
            self.K = base64.b64decode(f.readline())
            self.U = base64.b64decode(f.readline())
            self.V = base64.b64decode(f.readline())
            f.close()

            # read the payload in (opt.)
            if type(args["payload"]) is dict and "data" in args["payload"]:
                if type(args["payload"]["data"]) is list and len(args["payload"]["data"]) > 0:
                    self.payload = args["payload"]["data"][0]
            else:
                if args["payload"] is not None:
                    f = open(args["payload"], 'r')
                    self.payload = f.read()
                    f.close()

        if args["file"] is not None:
            if args["keyfile"] is not None or args["ca_dir"] is not None:
                raise UserError(
                    "You must specify one of -k, -f, or --cert to specify the key/contents to be securely delivered to the agent")

            if type(args["file"]) is dict and "data" in args["file"]:
                if type(args["file"]["data"]) is list and len(args["file"]["data"]) > 0:
                    contents = args["file"]["data"][0]
                    if contents is None:
                        raise UserError("Invalid file payload contents")
                else:
                    raise UserError("Invalid file payload provided")
            else:
                with open(args["file"], 'r') as f:
                    contents = f.read()
            ret = user_data_encrypt.encrypt(contents)
            self.K = ret['k']
            self.U = ret['u']
            self.V = ret['v']
            self.payload = ret['ciphertext']

        if args["ca_dir"] is None and args["incl_dir"] is not None:
            raise UserError(
                "--include option is only valid when used with --cert")
        if args["ca_dir"] is not None:
            if args["file"] is not None or args["keyfile"] is not None:
                raise UserError(
                    "You must specify one of -k, -f, or --cert to specify the key/contents to be securely delivered to the agent")
            if args["ca_dir"] == 'default':
                args["ca_dir"] = common.CA_WORK_DIR

            if "ca_dir_pw" in args and args["ca_dir_pw"] is not None:
                ca_util.setpassword(args["ca_dir_pw"])

            if not os.path.exists(args["ca_dir"]) or not os.path.exists("%s/cacert.crt" % args["ca_dir"]):
                logger.warning(" CA directory does not exist.  Creating...")
                ca_util.cmd_init(args["ca_dir"])
            if not os.path.exists("%s/%s-private.pem" % (args["ca_dir"], self.agent_uuid)):
                ca_util.cmd_mkcert(args["ca_dir"], self.agent_uuid)

<<<<<<< HEAD
=======
            if not os.path.exists("%s/%s-private.pem" % (args["ca_dir"], self.agent_uuid)):
                ca_util.cmd_mkcert(args["ca_dir"], self.agent_uuid)

>>>>>>> a869cf53
            cert_pkg, serial, subject = ca_util.cmd_certpkg(
                args["ca_dir"], self.agent_uuid)

            # support revocation
            if not os.path.exists("%s/RevocationNotifier-private.pem" % args["ca_dir"]):
                ca_util.cmd_mkcert(args["ca_dir"], "RevocationNotifier")
            rev_package, _, _ = ca_util.cmd_certpkg(
                args["ca_dir"], "RevocationNotifier")

            # extract public and private keys from package
            sf = io.BytesIO(rev_package)
            with zipfile.ZipFile(sf) as zf:
                privkey = zf.read("RevocationNotifier-private.pem")
                cert = zf.read("RevocationNotifier-cert.crt")

            # put the cert of the revoker into the cert package
            sf = io.BytesIO(cert_pkg)
            with zipfile.ZipFile(sf, 'a', compression=zipfile.ZIP_STORED) as zf:
                zf.writestr('RevocationNotifier-cert.crt', cert)

                # add additional files to zip
                if args["incl_dir"] is not None:
                    if type(args["incl_dir"]) is dict and "data" in args["incl_dir"] and "name" in args["incl_dir"]:
                        if type(args["incl_dir"]["data"]) is list and type(args["incl_dir"]["name"]) is list:
                            if len(args["incl_dir"]["data"]) != len(args["incl_dir"]["name"]):
                                raise UserError("Invalid incl_dir provided")
                            for i in range(len(args["incl_dir"]["data"])):
                                zf.writestr(os.path.basename(
                                    args["incl_dir"]["name"][i]), args["incl_dir"]["data"][i])
                    else:
                        if os.path.exists(args["incl_dir"]):
                            files = next(os.walk(args["incl_dir"]))[2]
                            for filename in files:
                                with open("%s/%s" % (args["incl_dir"], filename), 'rb') as f:
                                    zf.writestr(
                                        os.path.basename(f.name), f.read())
                        else:
                            logger.warn(
                                f'Specified include directory {args["incl_dir"]} does not exist.  Skipping...')

            cert_pkg = sf.getvalue()

            # put the private key into the data to be send to the CV
            self.revocation_key = privkey

            # encrypt up the cert package
            ret = user_data_encrypt.encrypt(cert_pkg)
            self.K = ret['k']
            self.U = ret['u']
            self.V = ret['v']
            self.metadata = {'cert_serial': serial, 'subject': subject}
            self.payload = ret['ciphertext']

        if self.payload is not None and len(self.payload) > config.getint('tenant', 'max_payload_size'):
            raise UserError("Payload size %s exceeds max size %d" % (
                len(self.payload), config.getint('tenant', 'max_payload_size')))

    def preloop(self):
<<<<<<< HEAD
        """ encrypt the agent UUID as a check for delivering the correct key
        """
=======
        # encrypt the agent UUID as a check for delivering the correct key
>>>>>>> a869cf53
        self.auth_tag = crypto.do_hmac(self.K, self.agent_uuid)
        # be very careful printing K, U, or V as they leak in logs stored on unprotected disks
        if common.INSECURE_DEBUG:
            logger.debug(F"K: {base64.b64encode(self.K)}")
            logger.debug(F"V: {base64.b64encode(self.V)}")
            logger.debug(F"U: {base64.b64encode(self.U)}")
            logger.debug(F"Auth Tag: {self.auth_tag}")

    def check_ek(self, ek, ekcert, tpm):
<<<<<<< HEAD
        """ Check the Entity Key

        Arguments:
            ek {[type]} -- [description]
            ekcert {[type]} -- [description]
            tpm {[type]} -- [description]

        Returns:
            [type] -- [description]
        """
=======
        # config option must be on to check for EK certs
>>>>>>> a869cf53
        if config.getboolean('tenant', 'require_ek_cert'):
            if common.STUB_TPM:
                logger.debug("not checking ekcert due to STUB_TPM mode")
            elif ekcert == 'virtual':
                logger.debug("not checking ekcert of VTPM")
            elif ekcert == 'emulator' and common.DISABLE_EK_CERT_CHECK_EMULATOR:
                logger.debug("not checking ekcert of TPM emulator")
            elif ekcert is None:
                logger.warning(
                    "No EK cert provided, require_ek_cert option in config set to True")
                return False
            elif not tpm.verify_ek(base64.b64decode(ekcert), ek):
                logger.warning("Invalid EK certificate")
                return False

        return True

    def validate_tpm_quote(self, public_key, quote, tpm_version, hash_alg):
<<<<<<< HEAD
        """ Validate TPM Quote received from the Agent

        Arguments:
            public_key {[type]} -- [description]
            quote {[type]} -- [description]
            tpm_version {[type]} -- [description]
            hash_alg {bool} -- [description]

        Raises:
            UserError: [description]

        Returns:
            [type] -- [description]
        """
=======
>>>>>>> a869cf53
        registrar_client.init_client_tls(config, 'tenant')
        reg_keys = registrar_client.getKeys(
            self.registrar_ip, self.registrar_port, self.agent_uuid)
        if reg_keys is None:
            logger.warning("AIK not found in registrar, quote not validated")
            return False

        tpm = tpm_obj.getTPM(need_hw_tpm=False, tpm_version=tpm_version)
        if not tpm.check_quote(self.agent_uuid, self.nonce, public_key, quote, reg_keys['aik'], hash_alg=hash_alg):
            if reg_keys['regcount'] > 1:
                logger.error("WARNING: This UUID had more than one ek-ekcert registered to it!  This might indicate that your system is misconfigured or a malicious host is present.  Run 'regdelete' for this agent and restart")
                exit()
            return False

        if reg_keys['regcount'] > 1:
            logger.warn("WARNING: This UUID had more than one ek-ekcert registered to it!  This might indicate that your system is misconfigured.  Run 'regdelete' for this agent and restart")

        if not common.STUB_TPM and (not config.getboolean('tenant', 'require_ek_cert') and config.get('tenant', 'ek_check_script') == ""):
            logger.warn(
                "DANGER: EK cert checking is disabled and no additional checks on EKs have been specified with ek_check_script option. Keylime is not secure!!")

        # check EK cert and make sure it matches EK
        if not self.check_ek(reg_keys['ek'], reg_keys['ekcert'], tpm):
            return False
        # if agent is virtual, check phyisical EK cert and make sure it matches phyiscal EK
        if 'provider_keys' in reg_keys:
            if not self.check_ek(reg_keys['provider_keys']['ek'], reg_keys['provider_keys']['ekcert'], tpm):
                return False

        # check all EKs with optional script:
        script = config.get('tenant', 'ek_check_script')
<<<<<<< HEAD
        if script is not "":
=======
        if script != "":
>>>>>>> a869cf53
            if script[0] != '/':
                script = "%s/%s" % (common.WORK_DIR, script)

            logger.info(f"Checking EK with script {script}")
            # now we need to exec the script with the ek and ek cert in vars
            env = os.environ.copy()
            env['AGENT_UUID'] = self.agent_uuid
            env['EK'] = reg_keys['ek']
            if reg_keys['ekcert'] is not None:
                env['EK_CERT'] = reg_keys['ekcert']
            else:
                env['EK_CERT'] = ""

            env['PROVKEYS'] = json.dumps(reg_keys.get('provider_keys', {}))
            proc = subprocess.Popen(script, env=env, shell=True, cwd=common.WORK_DIR,
                                    stdout=subprocess.PIPE, stderr=subprocess.STDOUT)
            retval = proc.wait()

            if retval != 0:
                raise UserError("External check script failed to validate EK")
                while True:
                    line = proc.stdout.readline()
                    if line == "":
                        break
                    logger.debug(f"ek_check output: {line.strip()}")
                return False
            else:
                logger.debug(
                    "External check script successfully to validated EK")
                while True:
                    line = proc.stdout.readline()
                    if line == "":
                        break
                    logger.debug(f"ek_check output: {line.strip()}")
        return True

    def do_cv(self):
        """ Initiaite v, agent_id and ip and initiate the cloudinit sequence
        """
        b64_v = base64.b64encode(self.V).decode('utf-8')
        logger.debug("b64_v:" + b64_v)
        data = {
            'v': b64_v,
            'cloudagent_ip': self.cv_cloudagent_ip,
            'cloudagent_port': self.agent_port,
            'tpm_policy': json.dumps(self.tpm_policy),
            'vtpm_policy': json.dumps(self.vtpm_policy),
            'ima_whitelist': json.dumps(self.ima_whitelist),
            'metadata': json.dumps(self.metadata),
            'revocation_key': self.revocation_key,
            'accept_tpm_hash_algs': self.accept_tpm_hash_algs,
            'accept_tpm_encryption_algs': self.accept_tpm_encryption_algs,
            'accept_tpm_signing_algs': self.accept_tpm_signing_algs,
        }
        json_message = json.dumps(data)
<<<<<<< HEAD
        token = self.get_token()
        do_cv = RequestsClient(self.verifier_base_url, self.tls_enabled)
        response = do_cv.post(
            (f'/agents/{self.agent_uuid}'),
            data=json_message,
            headers={"Authorization": "Bearer " + token},
            cert=self.cert,
            verify=False
        )

        if response.status_code == 503:
            logger.error(
                f"Cannot connect to Verifier at {self.verifier_ip} with Port {self.verifier_port}. Connection refused.")
            exit()
        elif response.status_code == 504:
            logger.error(
                f"Verifier at {self.verifier_ip} with Port {self.verifier_port} timed out.")
=======
        params = f'/agents/{self.agent_uuid}'
        #params = '/agents/%s'% (self.agent_uuid)
        response = httpclient_requests.request("POST", "%s" % (
            self.cloudverifier_ip), self.cloudverifier_port, params=params, data=json_message, context=self.context)

        if response == 503:
            logger.error(
                f"Cannot connect to Verifier at {self.cloudverifier_ip} with Port {self.cloudverifier_port}. Connection refused.")
            exit()
        elif response == 504:
            logger.error(
                f"Verifier at {self.cloudverifier_ip} with Port {self.cloudverifier_port} timed out.")
>>>>>>> a869cf53
            exit()

        if response.status_code == 409:
            # this is a conflict, need to update or delete it
            logger.error(
<<<<<<< HEAD
                f"Agent {self.agent_uuid} already existed at CV.  Please use delete or update.")
            exit()
        elif response.status_code != 200:
            keylime_logging.log_http_response(
                logger, logging.ERROR, response.json())
            logger.error(
                f"POST command response: {response.status} Unexpected response from Cloud Verifier: {response.read()}")
            exit()

    def do_cvstatus(self, listing=False):
        """ Perform opertional state look up for agent

        Keyword Arguments:
            listing {bool} -- If True, list all agent statues (default: {False})
        """
        token = self.get_token()
=======
                "Agent %s already existed at CV.  Please use delete or update." % self.agent_uuid)
            exit()
        elif response.status != 200:
            response_json = json.loads(response.read().decode())
            keylime_logging.log_http_response(
                logger, logging.ERROR, response_json)
            logger.error(
                f"POST command response: {response.status} Unexpected response from Cloud Verifier: {response_json}")
            exit()

    def do_cvstatus(self, listing=False):
        """initiaite v, agent_id and ip
        initiate the cloudinit sequence"""
>>>>>>> a869cf53
        states = cloud_verifier_common.CloudAgent_Operational_State.STR_MAPPINGS
        agent_uuid = ""
        if not listing:
            agent_uuid = self.agent_uuid

<<<<<<< HEAD
        do_cvstatus = RequestsClient(self.verifier_base_url, self.tls_enabled)
        response = do_cvstatus.get(
            (f'/agents/{self.agent_uuid}'),
            headers={"Authorization": "Bearer " + token},
            cert=self.cert,
            verify=False
        )

        if response.status_code == 503:
            logger.error(
                f"Cannot connect to Verifier at {self.verifier_ip} with Port {self.verifier_port}. Connection refused.")
            exit()
        elif response == 504:
            logger.error(
                f"Verifier at {self.verifier_ip} with Port {self.verifier_port} timed out.")
            exit()

        if response.status_code == 404:
=======
        params = f'/agents/{agent_uuid}'
        response = httpclient_requests.request("GET", "%s" % (
            self.cloudverifier_ip), self.cloudverifier_port, params=params, context=self.context)

        if response == 503:
            logger.error(
                f"Cannot connect to Verifier at {self.cloudverifier_ip} with Port {self.cloudverifier_port}. Connection refused.")
            exit()
        elif response == 504:
            logger.error(
                f"Verifier at {self.cloudverifier_ip} with Port {self.cloudverifier_port} timed out.")
            exit()

        if response.status == 404:
>>>>>>> a869cf53
            logger.error(
                f"Agent {agent_uuid} does not exist on the verifier. Please try to add or update agent")
            exit()

<<<<<<< HEAD
        if response.status_code != 200:
=======
        if response.status != 200:
>>>>>>> a869cf53
            logger.error(
                f"Status command response: {response.status}. Unexpected response from Cloud Verifier.")
            exit()
        else:
            response_json = response.json()
            if not listing:
                operational_state = response_json["results"]["operational_state"]
                logger.info(f'Agent Status: "{states[operational_state]}"')
            else:
                agent_array = response_json["results"]["uuids"]
                logger.info(f'Agents: "{agent_array}"')

    def do_cvdelete(self):
<<<<<<< HEAD
        """Delete agent from Verifier
        """
        token = self.get_token()
        do_cvdelete = RequestsClient(self.verifier_base_url, self.tls_enabled)
        response = do_cvdelete.delete(
            (f'/agents/{self.agent_uuid}'),
            headers={"Authorization": "Bearer " + token},
            cert=self.cert,
            verify=False
        )

        if response.status_code == 503:
            logger.error(
                f"Cannot connect to Verifier at {self.verifier_ip} with Port {self.verifier_port}. Connection refused.")
            exit()
        elif response.status_code == 504:
            logger.error(
                f"Verifier at {self.verifier_ip} with Port {self.verifier_port} timed out.")
=======
        params = f'/agents/{self.agent_uuid}'
        response = httpclient_requests.request("DELETE", "%s" % (
            self.cloudverifier_ip), self.cloudverifier_port, params=params,  context=self.context)
        if response == 503:
            logger.error(
                f"Cannot connect to Verifier at {self.cloudverifier_ip} with Port {self.cloudverifier_port}. Connection refused.")
            exit()
        elif response == 504:
            logger.error(
                f"Verifier at {self.cloudverifier_ip} with Port {self.cloudverifier_port} timed out.")
>>>>>>> a869cf53
            exit()

        if response.status_code == 202:
            deleted = False
            for _ in range(12):
<<<<<<< HEAD
                get_cvdelete = RequestsClient(
                    self.verifier_base_url, self.tls_enabled)
                response = get_cvdelete.get(
                    (f'/agents/{self.agent_uuid}'),
                    headers={"Authorization": "Bearer " + token},
                    cert=self.cert,
                    verify=False
                )

                if response.status_code in (200, 404):
=======
                response = httpclient_requests.request("GET", "%s" % (
                    self.cloudverifier_ip), self.cloudverifier_port, params=params, context=self.context)
                if response.status == 404:
>>>>>>> a869cf53
                    deleted = True
                    break
                time.sleep(.4)
            if deleted:
                logger.info(
                    f"CV completed deletion of agent {self.agent_uuid}")
            else:
                logger.error(
                    f"Timed out waiting for delete of agent {self.agent_uuid} to complete at CV")
                exit()
        elif response.status_code == 200:
            logger.info(f"Agent {self.agent_uuid} deleted from the CV")
        else:
<<<<<<< HEAD
            response_body = response.json()
=======
            response_body = json.loads(response.read().decode())
>>>>>>> a869cf53
            keylime_logging.log_http_response(
                logger, logging.ERROR, response_body)

    def do_regdelete(self):
<<<<<<< HEAD
        """ Delete agent from Registrar
        """
=======
>>>>>>> a869cf53
        registrar_client.init_client_tls(config, 'tenant')
        registrar_client.doRegistrarDelete(
            self.registrar_ip, self.registrar_port, self.agent_uuid)

    def do_cvreactivate(self):
<<<<<<< HEAD
        """ Reactive Agent
        """
        token = self.get_token()
        do_cvreactivate = RequestsClient(
            self.verifier_base_url, self.tls_enabled)
        response = do_cvreactivate.put(
            (f'/agents/{self.agent_uuid}/reactivate'),
            headers={"Authorization": "Bearer " + token},
            data=b'',
            cert=self.cert,
            verify=False
        )

        if response.status_code == 503:
            logger.error(
                f"Cannot connect to Verifier at {self.verifier_ip} with Port {self.verifier_port}. Connection refused.")
            exit()
        elif response.status_code == 504:
            logger.error(
                f"Verifier at {self.verifier_ip} with Port {self.verifier_port} timed out.")
            exit()

        response_body = response.json()

        if response.status_code != 200:
            keylime_logging.log_http_response(
                logger, logging.ERROR, response_body)
            logger.error(
                f"Update command response: {response.status_code} Unexpected response from Cloud Verifier.")
=======
        #params = '/agents/%s/reactivate'% (self.agent_uuid)
        params = f'/agents/{self.agent_uuid}/reactivate'
        response = httpclient_requests.request("PUT", "%s" % (
            self.cloudverifier_ip), self.cloudverifier_port, params=params, data=b'',  context=self.context)

        if response == 503:
            logger.error(
                f"Cannot connect to Verifier at {self.cloudverifier_ip} with Port {self.cloudverifier_port}. Connection refused.")
            exit()
        elif response == 504:
            logger.error(
                f"Verifier at {self.cloudverifier_ip} with Port {self.cloudverifier_port} timed out.")
            exit()

        response_body = json.loads(response.read().decode())
        if response.status != 200:
            keylime_logging.log_http_response(
                logger, logging.ERROR, response_body)
            raise UserError(
                "Update command response: %d Unexpected response from Cloud Verifier." % response.status)
>>>>>>> a869cf53
        else:
            logger.info(f"Agent {self.agent_uuid} re-activated")

    def do_cvstop(self):
        """ Stop declared active agent
        """
        token = self.get_token()
        params = f'/agents/{self.agent_uuid}/stop'
<<<<<<< HEAD
        do_cvstop = RequestsClient(self.verifier_base_url, self.tls_enabled)
        response = do_cvstop.put(
            params,
            headers={"Authorization": "Bearer " + token},
            cert=self.cert,
            data=b'',
            verify=False
        )

        if response.status_code == 503:
            logger.error(
                f"Cannot connect to Verifier at {self.verifier_ip} with Port {self.verifier_port}. Connection refused.")
            exit()
        elif response.status_code == 504:
            logger.error(
                f"Verifier at {self.verifier_ip} with Port {self.verifier_port} timed out.")
            exit()

        response_body = response.json()
        if response.status_code != 200:
=======
        response = httpclient_requests.request("PUT", "%s" % (
            self.cloudverifier_ip), self.cloudverifier_port, params=params, data=b'',  context=self.context)

        if response == 503:
            logger.error(
                f"Cannot connect to Verifier at {self.cloudverifier_ip} with Port {self.cloudverifier_port}. Connection refused.")
            exit()
        elif response == 504:
            logger.error(
                f"Verifier at {self.cloudverifier_ip} with Port {self.cloudverifier_port} timed out.")
            exit()

        response_body = json.loads(response.read().decode())
        if response.status != 200:
>>>>>>> a869cf53
            keylime_logging.log_http_response(
                logger, logging.ERROR, response_body)
        else:
            logger.info(f"Agent {self.agent_uuid} stopped")

    def do_quote(self):
        """ Perform TPM quote by GET towards Agent

        Raises:
            UserError: Connection handler
        """
        self.nonce = TPM_Utilities.random_password(20)

        numtries = 0
        response = None
        # Note: We need a specific retry handler (perhaps in common), no point having localised unless we have too.
        while True:
            try:
<<<<<<< HEAD
                params = '/quotes/identity?nonce=%s' % (self.nonce)
                cloudagent_base_url = (
                    f'{self.agent_ip}:{self.agent_port}'
                )
                do_quote = RequestsClient(
                    cloudagent_base_url, tls_enabled=False)
                response = do_quote.get(
                    params,
                    cert=self.cert
                )
                response_body = response.json()

            except Exception as e:
                if response.status_code in (503, 504):
=======
                #params = '/quotes/identity?nonce=%s'%(self.nonce)
                params = f'/quotes/identity?nonce={self.nonce}'
                response = httpclient_requests.request("GET", "%s" % (
                    self.cloudagent_ip), self.cloudagent_port, params=params, context=None)
                response_body = json.loads(response.read().decode())
            except Exception as e:
                if response == 503 or response == 504:
>>>>>>> a869cf53
                    numtries += 1
                    maxr = config.getint('tenant', 'max_retries')
                    if numtries >= maxr:
                        logger.error(
<<<<<<< HEAD
                            f"tenant cannot establish connection to agent on {self.agent_ip} with port {self.agent_port}")
                        exit()
                    retry = config.getfloat('tenant', 'retry_interval')
                    logger.info(
                        f"tenant connection to agent at {self.agent_ip} refused {numtries}/{maxr} times, trying again in {retry} seconds...")
=======
                            f"tenant cannot establish connection to agent on {self.cloudagent_ip} with port {self.cloudagent_port}")
                        exit()
                    retry = config.getfloat('tenant', 'retry_interval')
                    logger.info(
                        f"tenant connection to agent at {self.cloudagent_ip} refused {numtries}/{maxr} times, trying again in {retry} seconds...")
>>>>>>> a869cf53
                    time.sleep(retry)
                    continue
                else:
                    raise(e)
            break

        try:
<<<<<<< HEAD
            if response is not None and response.status_code != 200:
=======
            if response is not None and response.status != 200:
>>>>>>> a869cf53
                raise UserError(
                    "Status command response: %d Unexpected response from Cloud Agent." % response.status)

            if "results" not in response_body:
                raise UserError(
                    "Error: unexpected http response body from Cloud Agent: %s" % str(response.status))

            quote = response_body["results"]["quote"]
            logger.debug(f"agent_quote received quote: {quote}")

            public_key = response_body["results"]["pubkey"]
            logger.debug(f"agent_quote received public key: {public_key}")

            # Get tpm_version, hash_alg
            tpm_version = response_body["results"]["tpm_version"]
            logger.debug(
                f"agent_quote received tpm version: {str(tpm_version)}")

            # Ensure hash_alg is in accept_tpm_hash_algs list
            hash_alg = response_body["results"]["hash_alg"]
            logger.debug(f"agent_quote received hash algorithm: {hash_alg}")
            if not Hash_Algorithms.is_accepted(hash_alg, config.get('tenant', 'accept_tpm_hash_algs').split(',')):
                raise UserError(
                    "TPM Quote is using an unaccepted hash algorithm: %s" % hash_alg)

            # Ensure enc_alg is in accept_tpm_encryption_algs list
            enc_alg = response_body["results"]["enc_alg"]
            logger.debug(
                f"agent_quote received encryption algorithm: {enc_alg}")
            if not Encrypt_Algorithms.is_accepted(enc_alg, config.get('tenant', 'accept_tpm_encryption_algs').split(',')):
                raise UserError(
                    "TPM Quote is using an unaccepted encryption algorithm: %s" % enc_alg)

            # Ensure sign_alg is in accept_tpm_encryption_algs list
            sign_alg = response_body["results"]["sign_alg"]
            logger.debug(f"agent_quote received signing algorithm: {sign_alg}")
            if not Sign_Algorithms.is_accepted(sign_alg, config.get('tenant', 'accept_tpm_signing_algs').split(',')):
                raise UserError(
                    "TPM Quote is using an unaccepted signing algorithm: %s" % sign_alg)

            if not self.validate_tpm_quote(public_key, quote, tpm_version, hash_alg):
                raise UserError(
                    "TPM Quote from cloud agent is invalid for nonce: %s" % self.nonce)

            logger.info(f"Quote from {self.agent_ip} validated")

            # encrypt U with the public key
<<<<<<< HEAD
=======
            # encrypted_U = crypto.rsa_encrypt(crypto.rsa_import_pubkey(public_key),str(self.U))
>>>>>>> a869cf53
            encrypted_U = crypto.rsa_encrypt(
                crypto.rsa_import_pubkey(public_key), self.U)

            b64_encrypted_u = base64.b64encode(encrypted_U)
            logger.debug("b64_encrypted_u: " + b64_encrypted_u.decode('utf-8'))
            data = {
                'encrypted_key': b64_encrypted_u,
                'auth_tag': self.auth_tag
            }

            if self.payload is not None:
                data['payload'] = self.payload

            u_json_message = json.dumps(data)

            # post encrypted U back to CloudAgent
            params = '/keys/ukey'
<<<<<<< HEAD
            cloudagent_base_url = (
                f'{self.agent_ip}:{self.agent_port}'
            )

            post_ukey = RequestsClient(cloudagent_base_url, tls_enabled=False)
            response = post_ukey.post(
                params,
                data=u_json_message
            )

            if response.status_code == 503:
                logger.error(
                    f"Cannot connect to Agent at {self.agent_ip} with Port {self.agent_port}. Connection refused.")
                exit()
            elif response.status_code == 504:
                logger.error(
                    f"Verifier at {self.verifier_ip} with Port {self.verifier_port} timed out.")
                exit()

            if response.status_code != 200:
=======
            response = httpclient_requests.request("POST", "%s" % (
                self.cloudagent_ip), self.cloudagent_port, params=params, data=u_json_message)

            if response == 503:
                logger.error(
                    f"Cannot connect to Agent at {self.cloudagent_ip} with Port {self.cloudagent_port}. Connection refused.")
                exit()
            elif response == 504:
                logger.error(
                    f"Verifier at {self.cloudverifier_ip} with Port {self.cloudverifier_port} timed out.")
                exit()

            if response.status != 200:
>>>>>>> a869cf53
                keylime_logging.log_http_response(
                    logger, logging.ERROR, response_body)
                raise UserError(
                    "Posting of Encrypted U to the Cloud Agent failed with response code %d" % response.status)
<<<<<<< HEAD
=======

>>>>>>> a869cf53
        except Exception as e:
            self.do_cvstop()
            raise e

    def do_verify(self):
        """ Perform verify using a random generated challenge
        """
        token = self.get_token()
        challenge = TPM_Utilities.random_password(20)
        numtries = 0
        while True:
            try:
<<<<<<< HEAD
                cloudagent_base_url = (
                    f'{self.agent_ip}:{self.agent_port}'
                )
                do_verify = RequestsClient(
                    cloudagent_base_url, tls_enabled=False)
                response = do_verify.get(
                    (f'/keys/verify?challenge={challenge}'),
                    headers={"Authorization": "Bearer " + token},
                    cert=self.cert,
                    verify=False
                )
            except Exception as e:
                if response.status_code in (503, 504):
=======
                params = f'/keys/verify?challenge={challenge}'
                response = httpclient_requests.request("GET", "%s" % (
                    self.cloudagent_ip), self.cloudagent_port, params=params)
            except Exception as e:
                if response == 503 or 504:
>>>>>>> a869cf53
                    numtries += 1
                    maxr = config.getint('tenant', 'max_retries')
                    if numtries >= maxr:
                        logger.error(
<<<<<<< HEAD
                            f"Cannot establish connection to agent on {self.agent_ip} with port {self.agent_port}")
                        exit()
                    retry = config.getfloat('tenant', 'retry_interval')
                    logger.info(
                        f"Verifier connection to agent at {self.agent_ip} refused {numtries}/{maxr} times, trying again in {retry} seconds...")
=======
                            f"Cannot establish connection to agent on {self.cloudagent_ip} with port {self.cloudagent_port}")
                        exit()
                    retry = config.getfloat('tenant', 'retry_interval')
                    logger.info(
                        f"Verifier connection to agent at {self.cloudagent_ip} refused {numtries}/{maxr} times, trying again in {retry} seconds...")
>>>>>>> a869cf53
                    time.sleep(retry)
                    continue
                else:
                    raise(e)
            response_body = response.json()
            if response.status_code == 200:
                if "results" not in response_body or 'hmac' not in response_body['results']:
                    logger.critical(
                        f"Error: unexpected http response body from Cloud Agent: {response.status}")
                    break
                mac = response_body['results']['hmac']

                ex_mac = crypto.do_hmac(self.K, challenge)

                if mac == ex_mac:
                    logger.info("Key derivation successful")
                else:
                    logger.error("Key derivation failed")
            else:
                keylime_logging.log_http_response(
                    logger, logging.ERROR, response_body)
                retry = config.getfloat('tenant', 'retry_interval')
                logger.warning(
                    f"Key derivation not yet complete...trying again in {retry} seconds...Ctrl-C to stop")
                time.sleep(retry)
                continue
            break


def main(argv=sys.argv):
    """[summary]

    Keyword Arguments:
        argv {[type]} -- [description] (default: {sys.argv})

    Raises:
        UserError: [description]
        UserError: [description]
        UserError: [description]
    """
    parser = argparse.ArgumentParser(argv[0])
    parser.add_argument('-c', '--command', action='store', dest='command', default='add',
                        help="valid commands are add,delete,update,status,list,reactivate,regdelete. defaults to add")
    parser.add_argument('-t', '--targethost', action='store',
                        dest='agent_ip', help="the IP address of the host to provision")
    parser.add_argument('-tp', '--targetport', action='store',
                        dest='agent_port', help="the Port of the host to provision")
    parser.add_argument('--cv_targethost', action='store', default=None, dest='cv_agent_ip',
                        help='the IP address of the host to provision that the verifier will use (optional).  Use only if different than argument to option -t/--targethost')
    parser.add_argument('-v', '--cv', action='store', dest='verifier_ip',
                        help="the IP address of the cloud verifier")
    parser.add_argument('-u', '--uuid', action='store',
                        dest='agent_uuid', help="UUID for the agent to provision")
    parser.add_argument('-f', '--file', action='store', default=None,
                        help='Deliver the specified plaintext to the provisioned agent')
    parser.add_argument('--cert', action='store', dest='ca_dir', default=None,
                        help='Create and deliver a certificate using a CA created by ca-util. Pass in the CA directory or use "default" to use the standard dir')
    parser.add_argument('-k', '--key', action='store', dest='keyfile',
                        help='an intermedia key file produced by user_data_encrypt')
    parser.add_argument('-p', '--payload', action='store', default=None,
                        help='Specify the encrypted payload to deliver with encrypted keys specified by -k')
    parser.add_argument('--include', action='store', dest='incl_dir', default=None,
                        help="Include additional files in provided directory in certificate zip file.  Must be specified with --cert")
    parser.add_argument('--whitelist', action='store', dest='ima_whitelist',
                        default=None, help="Specify the location of an IMA whitelist")
    parser.add_argument('--exclude', action='store', dest='ima_exclude',
                        default=None, help="Specify the location of an IMA exclude list")
    parser.add_argument('--tpm_policy', action='store', dest='tpm_policy', default=None,
                        help="Specify a TPM policy in JSON format. e.g., {\"15\":\"0000000000000000000000000000000000000000\"}")
    parser.add_argument('--vtpm_policy', action='store', dest='vtpm_policy',
                        default=None, help="Specify a vTPM policy in JSON format")
    parser.add_argument('--verify', action='store_true', default=False,
                        help='Block on cryptographically checked key derivation confirmation from the agent once it has been provisioned')

    if common.DEVELOP_IN_ECLIPSE and len(argv) == 1:
        ca_util.setpassword('default')
        #tmp = ['-c','add','-t','127.0.0.1','-v', '127.0.0.1','-u','C432FBB3-D2F1-4A97-9EF7-75BD81C866E9','-p','content_payload.txt','-k','content_keys.txt']
        #tmp = ['-c','add','-t','127.0.0.1','-v','127.0.0.1','-u','C432FBB3-D2F1-4A97-9EF7-75BD81C866E9','-f','tenant.py']
        tmp = ['-c', 'add', '-t', '127.0.0.1', '-v', '127.0.0.1', '-u',
               'C432FBB3-D2F1-4A97-9EF7-75BD81C866E9', '--cert', 'ca/']
        #tmp = ['-c','delete','-t','127.0.0.1','-v','127.0.0.1','-u','C432FBB3-D2F1-4A97-9EF7-75BD81C866E9']
        #tmp = ['-c','reactivate','-t','127.0.0.1','-v','127.0.0.1','-u','C432FBB3-D2F1-4A97-9EF7-75BD81C866E9']
        #tmp = ['-c','list','-v', '127.0.0.1','-u','C432FBB3-D2F1-4A97-9EF7-75BD81C866E9']
        #tmp = ['-c','regdelete','-u','C432FBB3-D2F1-4A97-9EF7-75BD81C866E9']
    else:
        tmp = argv[1:]

    args = parser.parse_args(tmp)
    mytenant = Tenant()

    if args.command not in ['list', 'regdelete', 'delete'] and args.agent_ip is None:
        raise UserError(
            f"-t/--targethost is required for command {args.command}")

    if args.agent_uuid is not None:
        mytenant.agent_uuid = args.agent_uuid
        # if the uuid is actually a public key, then hash it
        if mytenant.agent_uuid.startswith('-----BEGIN PUBLIC KEY-----'):
            mytenant.agent_uuid = hashlib.sha256(
                mytenant.agent_uuid).hexdigest()
    else:
        logger.warning(
            "Using default UUID D432FBB3-D2F1-4A97-9EF7-75BD81C00000")
        mytenant.agent_uuid = "D432FBB3-D2F1-4A97-9EF7-75BD81C00000"

    if common.STUB_VTPM and common.TPM_CANNED_VALUES is not None:
        # Use canned values for agent UUID
        jsonIn = common.TPM_CANNED_VALUES
        if "add_vtpm_to_group" in jsonIn:
            mytenant.agent_uuid = jsonIn['add_vtpm_to_group']['retout']
        else:
            # Our command hasn't been canned!
            raise UserError("Command %s not found in canned JSON!" %
                            ("add_vtpm_to_group"))

    if args.verifier_ip is not None:
        mytenant.cloudverifier_ip = args.verifier_ip

    if args.command == 'add':
        mytenant.init_add(vars(args))
        mytenant.preloop()
        mytenant.do_cv()
        mytenant.do_quote()
        if args.verify:
            mytenant.do_verify()

        if common.DEVELOP_IN_ECLIPSE:
            time.sleep(2)
            mytenant.do_cvstatus()
            time.sleep(1)
            # invalidate it eventually
            logger.debug("invalidating PCR 15, forcing revocation")
            tpm = tpm_obj.getTPM(need_hw_tpm=True)
            tpm.extendPCR(15, tpm.hashdigest(b"garbage"))
            time.sleep(5)
            logger.debug("Deleting agent from verifier")
            mytenant.do_cvdelete()
    elif args.command == 'update':
        mytenant.init_add(vars(args))
        mytenant.do_cvdelete()
        mytenant.preloop()
        mytenant.do_cv()
        mytenant.do_quote()
        if args.verify:
            mytenant.do_verify()
    elif args.command == 'delete':
        mytenant.do_cvdelete()
    elif args.command == 'status':
        mytenant.do_cvstatus()
    elif args.command == 'list':
        mytenant.do_cvstatus(listing=True)
    elif args.command == 'reactivate':
        mytenant.do_cvreactivate()
    elif args.command == 'regdelete':
        mytenant.do_regdelete()
    else:
        raise UserError("Invalid command specified: %s" % (args.command))<|MERGE_RESOLUTION|>--- conflicted
+++ resolved
@@ -86,32 +86,19 @@
     # cert = {}
 
     def __init__(self):
-<<<<<<< HEAD
         """ Set up required values and TLS
         """
         self.verifier_ip = config.get('cloud_verifier', 'cloudverifier_ip')
         self.verifier_port = config.get('cloud_verifier', 'cloudverifier_port')
         self.agent_port = config.get('cloud_agent', 'cloudagent_port')
-=======
-        self.cloudverifier_port = config.get(
-            'cloud_verifier', 'cloudverifier_port')
-        self.cloudagent_port = config.get('cloud_agent', 'cloudagent_port')
->>>>>>> a869cf53
         self.registrar_port = config.get('registrar', 'registrar_tls_port')
         self.webapp_port = config.getint('webapp', 'webapp_port')
         if not common.REQUIRE_ROOT and self.webapp_port < 1024:
             self.webapp_port += 2000
-<<<<<<< HEAD
-=======
-
-        self.cloudverifier_ip = config.get(
-            'cloud_verifier', 'cloudverifier_ip')
->>>>>>> a869cf53
         self.registrar_ip = config.get('registrar', 'registrar_ip')
         self.verifier_base_url = (
             f'{self.verifier_ip}:{self.verifier_port}')
         self.webapp_ip = config.get('webapp', 'webapp_ip')
-<<<<<<< HEAD
         self.my_cert, self.my_priv_key = self.get_tls_context()
         self.cert = (self.my_cert, self.my_priv_key)
         if config.getboolean('general', "enable_tls"):
@@ -121,15 +108,6 @@
             self.cert = ""
             logger.warning(
                 "TLS is currently disabled, keys will be sent in the clear! Should only be used for testing")
-=======
-
-        if config.getboolean('general', "enable_tls"):
-            self.context = self.get_tls_context()
-        else:
-            logger.warning(
-                "TLS is currently disabled, keys will be sent in the clear! Should only be used for testing")
-            self.context = None
->>>>>>> a869cf53
 
     def get_tls_context(self):
         """Generate certifcate naming and path
@@ -139,11 +117,6 @@
         """
         my_cert = config.get('tenant', 'my_cert')
         my_priv_key = config.get('tenant', 'private_key')
-<<<<<<< HEAD
-=======
-        my_key_pw = config.get('tenant', 'private_key_pw')
->>>>>>> a869cf53
-
         tls_dir = config.get('tenant', 'tls_dir')
 
         if tls_dir == 'default':
@@ -151,24 +124,13 @@
             my_priv_key = 'client-private.pem'
             tls_dir = 'cv_ca'
 
-<<<<<<< HEAD
         if tls_dir[0] != '/':
             tls_dir = os.path.abspath('%s/%s' % (common.WORK_DIR, tls_dir))
-=======
-        # this is relative path, convert to absolute in WORK_DIR
-        if tls_dir[0] != '/':
-            tls_dir = os.path.abspath('%s/%s' % (common.WORK_DIR, tls_dir))
-
-        if my_key_pw == 'default':
-            logger.warning(
-                "CAUTION: using default password for private key, please set private_key_pw to a strong password")
->>>>>>> a869cf53
 
         logger.info(f"Setting up client TLS in {tls_dir}")
         my_cert = "%s/%s" % (tls_dir, my_cert)
         my_priv_key = "%s/%s" % (tls_dir, my_priv_key)
 
-<<<<<<< HEAD
         return my_cert, my_priv_key
 
     def get_token(self):
@@ -206,20 +168,6 @@
                 f'Status code {response.status_code}. Status: {response.json()["status"]}')
         else:
             return response.json()["status"]["token"]
-=======
-        ca_path = "%s/%s" % (tls_dir, ca_cert)
-        my_cert = "%s/%s" % (tls_dir, my_cert)
-        my_priv_key = "%s/%s" % (tls_dir, my_priv_key)
-
-        context = ssl.create_default_context()
-        context.load_verify_locations(cafile=ca_path)
-        context.load_cert_chain(
-            certfile=my_cert, keyfile=my_priv_key, password=my_key_pw)
-        context.verify_mode = ssl.CERT_REQUIRED
-        context.check_hostname = config.getboolean(
-            'general', 'tls_check_hostnames')
-        return context
->>>>>>> a869cf53
 
     def init_add(self, args):
         """ Set up required values. Command line options can overwrite these config values
@@ -389,12 +337,6 @@
             if not os.path.exists("%s/%s-private.pem" % (args["ca_dir"], self.agent_uuid)):
                 ca_util.cmd_mkcert(args["ca_dir"], self.agent_uuid)
 
-<<<<<<< HEAD
-=======
-            if not os.path.exists("%s/%s-private.pem" % (args["ca_dir"], self.agent_uuid)):
-                ca_util.cmd_mkcert(args["ca_dir"], self.agent_uuid)
-
->>>>>>> a869cf53
             cert_pkg, serial, subject = ca_util.cmd_certpkg(
                 args["ca_dir"], self.agent_uuid)
 
@@ -453,12 +395,8 @@
                 len(self.payload), config.getint('tenant', 'max_payload_size')))
 
     def preloop(self):
-<<<<<<< HEAD
         """ encrypt the agent UUID as a check for delivering the correct key
         """
-=======
-        # encrypt the agent UUID as a check for delivering the correct key
->>>>>>> a869cf53
         self.auth_tag = crypto.do_hmac(self.K, self.agent_uuid)
         # be very careful printing K, U, or V as they leak in logs stored on unprotected disks
         if common.INSECURE_DEBUG:
@@ -468,7 +406,6 @@
             logger.debug(F"Auth Tag: {self.auth_tag}")
 
     def check_ek(self, ek, ekcert, tpm):
-<<<<<<< HEAD
         """ Check the Entity Key
 
         Arguments:
@@ -479,9 +416,6 @@
         Returns:
             [type] -- [description]
         """
-=======
-        # config option must be on to check for EK certs
->>>>>>> a869cf53
         if config.getboolean('tenant', 'require_ek_cert'):
             if common.STUB_TPM:
                 logger.debug("not checking ekcert due to STUB_TPM mode")
@@ -500,7 +434,6 @@
         return True
 
     def validate_tpm_quote(self, public_key, quote, tpm_version, hash_alg):
-<<<<<<< HEAD
         """ Validate TPM Quote received from the Agent
 
         Arguments:
@@ -515,8 +448,6 @@
         Returns:
             [type] -- [description]
         """
-=======
->>>>>>> a869cf53
         registrar_client.init_client_tls(config, 'tenant')
         reg_keys = registrar_client.getKeys(
             self.registrar_ip, self.registrar_port, self.agent_uuid)
@@ -548,11 +479,7 @@
 
         # check all EKs with optional script:
         script = config.get('tenant', 'ek_check_script')
-<<<<<<< HEAD
         if script is not "":
-=======
-        if script != "":
->>>>>>> a869cf53
             if script[0] != '/':
                 script = "%s/%s" % (common.WORK_DIR, script)
 
@@ -608,7 +535,6 @@
             'accept_tpm_signing_algs': self.accept_tpm_signing_algs,
         }
         json_message = json.dumps(data)
-<<<<<<< HEAD
         token = self.get_token()
         do_cv = RequestsClient(self.verifier_base_url, self.tls_enabled)
         response = do_cv.post(
@@ -626,26 +552,11 @@
         elif response.status_code == 504:
             logger.error(
                 f"Verifier at {self.verifier_ip} with Port {self.verifier_port} timed out.")
-=======
-        params = f'/agents/{self.agent_uuid}'
-        #params = '/agents/%s'% (self.agent_uuid)
-        response = httpclient_requests.request("POST", "%s" % (
-            self.cloudverifier_ip), self.cloudverifier_port, params=params, data=json_message, context=self.context)
-
-        if response == 503:
-            logger.error(
-                f"Cannot connect to Verifier at {self.cloudverifier_ip} with Port {self.cloudverifier_port}. Connection refused.")
-            exit()
-        elif response == 504:
-            logger.error(
-                f"Verifier at {self.cloudverifier_ip} with Port {self.cloudverifier_port} timed out.")
->>>>>>> a869cf53
             exit()
 
         if response.status_code == 409:
             # this is a conflict, need to update or delete it
             logger.error(
-<<<<<<< HEAD
                 f"Agent {self.agent_uuid} already existed at CV.  Please use delete or update.")
             exit()
         elif response.status_code != 200:
@@ -662,27 +573,11 @@
             listing {bool} -- If True, list all agent statues (default: {False})
         """
         token = self.get_token()
-=======
-                "Agent %s already existed at CV.  Please use delete or update." % self.agent_uuid)
-            exit()
-        elif response.status != 200:
-            response_json = json.loads(response.read().decode())
-            keylime_logging.log_http_response(
-                logger, logging.ERROR, response_json)
-            logger.error(
-                f"POST command response: {response.status} Unexpected response from Cloud Verifier: {response_json}")
-            exit()
-
-    def do_cvstatus(self, listing=False):
-        """initiaite v, agent_id and ip
-        initiate the cloudinit sequence"""
->>>>>>> a869cf53
         states = cloud_verifier_common.CloudAgent_Operational_State.STR_MAPPINGS
         agent_uuid = ""
         if not listing:
             agent_uuid = self.agent_uuid
 
-<<<<<<< HEAD
         do_cvstatus = RequestsClient(self.verifier_base_url, self.tls_enabled)
         response = do_cvstatus.get(
             (f'/agents/{self.agent_uuid}'),
@@ -701,31 +596,11 @@
             exit()
 
         if response.status_code == 404:
-=======
-        params = f'/agents/{agent_uuid}'
-        response = httpclient_requests.request("GET", "%s" % (
-            self.cloudverifier_ip), self.cloudverifier_port, params=params, context=self.context)
-
-        if response == 503:
-            logger.error(
-                f"Cannot connect to Verifier at {self.cloudverifier_ip} with Port {self.cloudverifier_port}. Connection refused.")
-            exit()
-        elif response == 504:
-            logger.error(
-                f"Verifier at {self.cloudverifier_ip} with Port {self.cloudverifier_port} timed out.")
-            exit()
-
-        if response.status == 404:
->>>>>>> a869cf53
             logger.error(
                 f"Agent {agent_uuid} does not exist on the verifier. Please try to add or update agent")
             exit()
 
-<<<<<<< HEAD
         if response.status_code != 200:
-=======
-        if response.status != 200:
->>>>>>> a869cf53
             logger.error(
                 f"Status command response: {response.status}. Unexpected response from Cloud Verifier.")
             exit()
@@ -739,7 +614,6 @@
                 logger.info(f'Agents: "{agent_array}"')
 
     def do_cvdelete(self):
-<<<<<<< HEAD
         """Delete agent from Verifier
         """
         token = self.get_token()
@@ -758,24 +632,11 @@
         elif response.status_code == 504:
             logger.error(
                 f"Verifier at {self.verifier_ip} with Port {self.verifier_port} timed out.")
-=======
-        params = f'/agents/{self.agent_uuid}'
-        response = httpclient_requests.request("DELETE", "%s" % (
-            self.cloudverifier_ip), self.cloudverifier_port, params=params,  context=self.context)
-        if response == 503:
-            logger.error(
-                f"Cannot connect to Verifier at {self.cloudverifier_ip} with Port {self.cloudverifier_port}. Connection refused.")
-            exit()
-        elif response == 504:
-            logger.error(
-                f"Verifier at {self.cloudverifier_ip} with Port {self.cloudverifier_port} timed out.")
->>>>>>> a869cf53
             exit()
 
         if response.status_code == 202:
             deleted = False
             for _ in range(12):
-<<<<<<< HEAD
                 get_cvdelete = RequestsClient(
                     self.verifier_base_url, self.tls_enabled)
                 response = get_cvdelete.get(
@@ -786,11 +647,6 @@
                 )
 
                 if response.status_code in (200, 404):
-=======
-                response = httpclient_requests.request("GET", "%s" % (
-                    self.cloudverifier_ip), self.cloudverifier_port, params=params, context=self.context)
-                if response.status == 404:
->>>>>>> a869cf53
                     deleted = True
                     break
                 time.sleep(.4)
@@ -804,26 +660,18 @@
         elif response.status_code == 200:
             logger.info(f"Agent {self.agent_uuid} deleted from the CV")
         else:
-<<<<<<< HEAD
             response_body = response.json()
-=======
-            response_body = json.loads(response.read().decode())
->>>>>>> a869cf53
             keylime_logging.log_http_response(
                 logger, logging.ERROR, response_body)
 
     def do_regdelete(self):
-<<<<<<< HEAD
         """ Delete agent from Registrar
         """
-=======
->>>>>>> a869cf53
         registrar_client.init_client_tls(config, 'tenant')
         registrar_client.doRegistrarDelete(
             self.registrar_ip, self.registrar_port, self.agent_uuid)
 
     def do_cvreactivate(self):
-<<<<<<< HEAD
         """ Reactive Agent
         """
         token = self.get_token()
@@ -853,28 +701,6 @@
                 logger, logging.ERROR, response_body)
             logger.error(
                 f"Update command response: {response.status_code} Unexpected response from Cloud Verifier.")
-=======
-        #params = '/agents/%s/reactivate'% (self.agent_uuid)
-        params = f'/agents/{self.agent_uuid}/reactivate'
-        response = httpclient_requests.request("PUT", "%s" % (
-            self.cloudverifier_ip), self.cloudverifier_port, params=params, data=b'',  context=self.context)
-
-        if response == 503:
-            logger.error(
-                f"Cannot connect to Verifier at {self.cloudverifier_ip} with Port {self.cloudverifier_port}. Connection refused.")
-            exit()
-        elif response == 504:
-            logger.error(
-                f"Verifier at {self.cloudverifier_ip} with Port {self.cloudverifier_port} timed out.")
-            exit()
-
-        response_body = json.loads(response.read().decode())
-        if response.status != 200:
-            keylime_logging.log_http_response(
-                logger, logging.ERROR, response_body)
-            raise UserError(
-                "Update command response: %d Unexpected response from Cloud Verifier." % response.status)
->>>>>>> a869cf53
         else:
             logger.info(f"Agent {self.agent_uuid} re-activated")
 
@@ -883,7 +709,6 @@
         """
         token = self.get_token()
         params = f'/agents/{self.agent_uuid}/stop'
-<<<<<<< HEAD
         do_cvstop = RequestsClient(self.verifier_base_url, self.tls_enabled)
         response = do_cvstop.put(
             params,
@@ -904,22 +729,6 @@
 
         response_body = response.json()
         if response.status_code != 200:
-=======
-        response = httpclient_requests.request("PUT", "%s" % (
-            self.cloudverifier_ip), self.cloudverifier_port, params=params, data=b'',  context=self.context)
-
-        if response == 503:
-            logger.error(
-                f"Cannot connect to Verifier at {self.cloudverifier_ip} with Port {self.cloudverifier_port}. Connection refused.")
-            exit()
-        elif response == 504:
-            logger.error(
-                f"Verifier at {self.cloudverifier_ip} with Port {self.cloudverifier_port} timed out.")
-            exit()
-
-        response_body = json.loads(response.read().decode())
-        if response.status != 200:
->>>>>>> a869cf53
             keylime_logging.log_http_response(
                 logger, logging.ERROR, response_body)
         else:
@@ -938,7 +747,6 @@
         # Note: We need a specific retry handler (perhaps in common), no point having localised unless we have too.
         while True:
             try:
-<<<<<<< HEAD
                 params = '/quotes/identity?nonce=%s' % (self.nonce)
                 cloudagent_base_url = (
                     f'{self.agent_ip}:{self.agent_port}'
@@ -953,32 +761,15 @@
 
             except Exception as e:
                 if response.status_code in (503, 504):
-=======
-                #params = '/quotes/identity?nonce=%s'%(self.nonce)
-                params = f'/quotes/identity?nonce={self.nonce}'
-                response = httpclient_requests.request("GET", "%s" % (
-                    self.cloudagent_ip), self.cloudagent_port, params=params, context=None)
-                response_body = json.loads(response.read().decode())
-            except Exception as e:
-                if response == 503 or response == 504:
->>>>>>> a869cf53
                     numtries += 1
                     maxr = config.getint('tenant', 'max_retries')
                     if numtries >= maxr:
                         logger.error(
-<<<<<<< HEAD
                             f"tenant cannot establish connection to agent on {self.agent_ip} with port {self.agent_port}")
                         exit()
                     retry = config.getfloat('tenant', 'retry_interval')
                     logger.info(
                         f"tenant connection to agent at {self.agent_ip} refused {numtries}/{maxr} times, trying again in {retry} seconds...")
-=======
-                            f"tenant cannot establish connection to agent on {self.cloudagent_ip} with port {self.cloudagent_port}")
-                        exit()
-                    retry = config.getfloat('tenant', 'retry_interval')
-                    logger.info(
-                        f"tenant connection to agent at {self.cloudagent_ip} refused {numtries}/{maxr} times, trying again in {retry} seconds...")
->>>>>>> a869cf53
                     time.sleep(retry)
                     continue
                 else:
@@ -986,11 +777,7 @@
             break
 
         try:
-<<<<<<< HEAD
             if response is not None and response.status_code != 200:
-=======
-            if response is not None and response.status != 200:
->>>>>>> a869cf53
                 raise UserError(
                     "Status command response: %d Unexpected response from Cloud Agent." % response.status)
 
@@ -1038,10 +825,6 @@
             logger.info(f"Quote from {self.agent_ip} validated")
 
             # encrypt U with the public key
-<<<<<<< HEAD
-=======
-            # encrypted_U = crypto.rsa_encrypt(crypto.rsa_import_pubkey(public_key),str(self.U))
->>>>>>> a869cf53
             encrypted_U = crypto.rsa_encrypt(
                 crypto.rsa_import_pubkey(public_key), self.U)
 
@@ -1059,7 +842,6 @@
 
             # post encrypted U back to CloudAgent
             params = '/keys/ukey'
-<<<<<<< HEAD
             cloudagent_base_url = (
                 f'{self.agent_ip}:{self.agent_port}'
             )
@@ -1080,29 +862,10 @@
                 exit()
 
             if response.status_code != 200:
-=======
-            response = httpclient_requests.request("POST", "%s" % (
-                self.cloudagent_ip), self.cloudagent_port, params=params, data=u_json_message)
-
-            if response == 503:
-                logger.error(
-                    f"Cannot connect to Agent at {self.cloudagent_ip} with Port {self.cloudagent_port}. Connection refused.")
-                exit()
-            elif response == 504:
-                logger.error(
-                    f"Verifier at {self.cloudverifier_ip} with Port {self.cloudverifier_port} timed out.")
-                exit()
-
-            if response.status != 200:
->>>>>>> a869cf53
                 keylime_logging.log_http_response(
                     logger, logging.ERROR, response_body)
                 raise UserError(
                     "Posting of Encrypted U to the Cloud Agent failed with response code %d" % response.status)
-<<<<<<< HEAD
-=======
-
->>>>>>> a869cf53
         except Exception as e:
             self.do_cvstop()
             raise e
@@ -1115,7 +878,6 @@
         numtries = 0
         while True:
             try:
-<<<<<<< HEAD
                 cloudagent_base_url = (
                     f'{self.agent_ip}:{self.agent_port}'
                 )
@@ -1129,30 +891,15 @@
                 )
             except Exception as e:
                 if response.status_code in (503, 504):
-=======
-                params = f'/keys/verify?challenge={challenge}'
-                response = httpclient_requests.request("GET", "%s" % (
-                    self.cloudagent_ip), self.cloudagent_port, params=params)
-            except Exception as e:
-                if response == 503 or 504:
->>>>>>> a869cf53
                     numtries += 1
                     maxr = config.getint('tenant', 'max_retries')
                     if numtries >= maxr:
                         logger.error(
-<<<<<<< HEAD
                             f"Cannot establish connection to agent on {self.agent_ip} with port {self.agent_port}")
                         exit()
                     retry = config.getfloat('tenant', 'retry_interval')
                     logger.info(
                         f"Verifier connection to agent at {self.agent_ip} refused {numtries}/{maxr} times, trying again in {retry} seconds...")
-=======
-                            f"Cannot establish connection to agent on {self.cloudagent_ip} with port {self.cloudagent_port}")
-                        exit()
-                    retry = config.getfloat('tenant', 'retry_interval')
-                    logger.info(
-                        f"Verifier connection to agent at {self.cloudagent_ip} refused {numtries}/{maxr} times, trying again in {retry} seconds...")
->>>>>>> a869cf53
                     time.sleep(retry)
                     continue
                 else:
