--- conflicted
+++ resolved
@@ -265,13 +265,9 @@
         try:
             return super().__getattribute__(name)
         except AttributeError:
-<<<<<<< HEAD
-            msg = f"model '{type(self).__name__}' does not define a field or attribute with name '{name}'"
-            raise AttributeError(msg) from None """
-=======
             msg = f"cannot get '{name}' as model '{type(self).__name__}' defines no field or attribute with that name"
             raise AttributeError(msg) from None
->>>>>>> 89030485
+    """
 
     def __repr__(self) -> str:
         """Returns a code-like string representation of the model instance
