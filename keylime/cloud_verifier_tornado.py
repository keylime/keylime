#!/usr/bin/python3
'''
DISTRIBUTION STATEMENT A. Approved for public release: distribution unlimited.

This material is based upon work supported by the Assistant Secretary of Defense for
Research and Engineering under Air Force Contract No. FA8721-05-C-0002 and/or
FA8702-15-D-0001. Any opinions, findings, conclusions or recommendations expressed in this
material are those of the author(s) and do not necessarily reflect the views of the
Assistant Secretary of Defense for Research and Engineering.

Copyright 2015 Massachusetts Institute of Technology.

The software/firmware is provided to you on an As-Is basis

Delivered to the US Government with Unlimited Rights, as defined in DFARS Part
252.227-7013 or 7014 (Feb 2014). Notwithstanding any copyright notice, U.S. Government
rights in this work are defined by DFARS 252.227-7013 or DFARS 252.227-7014 as detailed
above. Use of this work other than as specifically authorized by the U.S. Government may
violate any copyrights that exist in this work.
'''

import asyncio
import configparser
import traceback
import sys
import functools
import time
import tornado.ioloop
import tornado.web
from tornado import httpserver
from tornado.httpclient import AsyncHTTPClient
from tornado.httputil import url_concat
import keylime.tornado_requests as tornado_requests

from keylime import common
from keylime import keylime_logging
from keylime import cloud_verifier_common
from keylime import revocation_notifier

logger = keylime_logging.init_logging('cloudverifier')

try:
    import simplejson as json
except ImportError:
    raise("Simplejson is mandatory, please install")

if sys.version_info[0] < 3:
    raise Exception("Python 3 or a more recent version is required.")

config = configparser.ConfigParser()
config.read(common.CONFIG_FILE)

class BaseHandler(tornado.web.RequestHandler):

    def write_error(self, status_code, **kwargs):

        self.set_header('Content-Type', 'text/json')
        if self.settings.get("serve_traceback") and "exc_info" in kwargs:
            # in debug mode, try to send a traceback
            lines = []
            for line in traceback.format_exception(*kwargs["exc_info"]):
                lines.append(line)
            self.finish(json.dumps({
                'code': status_code,
                'status': self._reason,
                'traceback': lines,
                'results': {},
            }))
        else:
            self.finish(json.dumps({
                'code': status_code,
                'status': self._reason,
                'results': {},
            }))

class MainHandler(tornado.web.RequestHandler):
    def head(self):
        common.echo_json_response(self, 405, "Not Implemented: Use /agents/ interface instead")
    def get(self):
        common.echo_json_response(self, 405, "Not Implemented: Use /agents/ interface instead")
    def delete(self):
        common.echo_json_response(self, 405, "Not Implemented: Use /agents/ interface instead")
    def post(self):
        common.echo_json_response(self, 405, "Not Implemented: Use /agents/ interface instead")
    def put(self):
        common.echo_json_response(self, 405, "Not Implemented: Use /agents/ interface instead")

class AgentsHandler(BaseHandler):
    db = None
    def initialize(self, db):
        self.db = db

    def head(self):
        """HEAD not supported"""
        common.echo_json_response(self, 405, "HEAD not supported")

    async def get(self):
        """This method handles the GET requests to retrieve status on agents from the Cloud Verifier.

        Currently, only agents resources are available for GETing, i.e. /agents. All other GET uri's
        will return errors. Agents requests require a single agent_id parameter which identifies the
        agent to be returned. If the agent_id is not found, a 404 response is returned.  If the agent_id
        was not found, it either completed successfully, or failed.  If found, the agent_id is still polling
        to contact the Cloud Agent.
        """
        rest_params = common.get_restful_params(self.request.uri)
        # DEBUG
        print("get a request with", rest_params)

        if rest_params is None:
            common.echo_json_response(self, 405, "Not Implemented: Use /agents/ interface")
            return

        if "agents" in rest_params:
            agent_id = rest_params["agents"]

            if agent_id is not None:
                agent = self.db.get_agent(agent_id)
                if agent != None:
                    response = cloud_verifier_common.process_get_status(agent)
                    common.echo_json_response(self, 200, "Success", response)
                    #logger.info('GET returning 200 response for agent_id: ' + agent_id)

                else:
                    #logger.info('GET returning 404 response. agent id: ' + agent_id + ' not found.')
                    common.echo_json_response(self, 404, "agent id not found")
            else:
                # return the available keys in the DB
                json_response = self.db.get_agent_ids()
                common.echo_json_response(self, 200, "Success", {'uuids':json_response})
                logger.info('GET returning 200 response for agent_id list')
        elif "verifier" in rest_params:
            # develope verifier api endpoint
            # DEBUG
            print("entering the verifier with: ", rest_params)
            partial_req = "1"  # don't need a pub key
            # TODO
            # assign the only agent we have as the provider 
            # actually should figure out which agent the corresponding provider to the tenant who send the request
            agent = self.db.get_agent_ids()
            new_agent = self.db.get_agent(agent[0])
            # DEBUG ensure we have correct ip and port
            # print(new_agent['ip'],new_agent['port'], new_agent['need_provider_quote']) 
            url = "http://%s:%d/quotes/integrity?nonce=%s&mask=%s&vmask=%s&partial=%s"%(new_agent['ip'],new_agent['port'],rest_params["nonce"],rest_params["mask"],rest_params['vmask'],partial_req)
            # DEBUG check url
            print(url)
            # Launch GET request
            await res = tornado_requests.request("GET", url, context=None)
            print(res)
            print("successful for now , without response back to tenant")
            print(res)
            
            response = await res 
            json_response = json.loads(response.body)
            common.echo_json_response(self, 200, "Success", json_response)
            # # DEBUG content of response and whether async works in get
            # print(response)

            # Method using
            # res = tornado_requests.request("GET",
            # "http://%s:%d/quotes/integrity?nonce=%s&mask=%s&vmask=%s&partial=%s"%(agent['ip'],agent['port'],params["nonce"],params["mask"],params['vmask'],partial_req), context=None)
            # response = await res
        else:
            common.echo_json_response(self, 400, "uri not supported")
            logger.warning('GET returning 400 response. uri not supported: ' + self.request.path)
            # return  # not sure is necessary


    def delete(self):
        """This method handles the DELETE requests to remove agents from the Cloud Verifier.

        Currently, only agents resources are available for DELETEing, i.e. /agents. All other DELETE uri's will return errors.
        agents requests require a single agent_id parameter which identifies the agent to be deleted.
        """
        rest_params = common.get_restful_params(self.request.uri)
        if rest_params is None:
            common.echo_json_response(self, 405, "Not Implemented: Use /agents/ interface")
            return

        if "agents" not in rest_params:
            common.echo_json_response(self, 400, "uri not supported")
            return

        agent_id = rest_params["agents"]

        if agent_id is None:
            common.echo_json_response(self, 400, "uri not supported")
            logger.warning('DELETE returning 400 response. uri not supported: ' + self.request.path)

        agent = self.db.get_agent(agent_id)

        if agent is None:
            common.echo_json_response(self, 404, "agent id not found")
            logger.info('DELETE returning 404 response. agent id: ' + agent_id + ' not found.')
            return

        op_state =  agent['operational_state']
        if op_state == cloud_verifier_common.CloudAgent_Operational_State.SAVED or \
        op_state == cloud_verifier_common.CloudAgent_Operational_State.FAILED or \
        op_state == cloud_verifier_common.CloudAgent_Operational_State.TERMINATED or \
        op_state == cloud_verifier_common.CloudAgent_Operational_State.TENANT_FAILED or \
        op_state == cloud_verifier_common.CloudAgent_Operational_State.INVALID_QUOTE:
            self.db.remove_agent(agent_id)
            common.echo_json_response(self, 200, "Success")
            logger.info('DELETE returning 200 response for agent id: ' + agent_id)
        else:
            self.db.update_agent(agent_id, 'operational_state',cloud_verifier_common.CloudAgent_Operational_State.TERMINATED)
            common.echo_json_response(self, 202, "Accepted")
            logger.info('DELETE returning 202 response for agent id: ' + agent_id)


    def post(self):
        """This method handles the POST requests to add agents to the Cloud Verifier.

        Currently, only agents resources are available for POSTing, i.e. /agents. All other POST uri's will return errors.
        agents requests require a json block sent in the body
        """
        try:
            rest_params = common.get_restful_params(self.request.uri)
            if rest_params is None:
                common.echo_json_response(self, 405, "Not Implemented: Use /agents/ interface")
                return

            if "agents" not in rest_params:
                common.echo_json_response(self, 400, "uri not supported")
                logger.warning('POST returning 400 response. uri not supported: ' + self.request.path)
                return

            agent_id = rest_params["agents"]

            if agent_id is not None: # this is for new items
                content_length = len(self.request.body)
                if content_length==0:
                    common.echo_json_response(self, 400, "Expected non zero content length")
                    logger.warning('POST returning 400 response. Expected non zero content length.')
                else:
                    json_body = json.loads(self.request.body)
                    d = {}
                    d['v'] = json_body['v']
                    d['ip'] = json_body['cloudagent_ip']
                    d['port'] = int(json_body['cloudagent_port'])
                    d['operational_state'] = cloud_verifier_common.CloudAgent_Operational_State.START
                    d['public_key'] = ""
                    d['tpm_policy'] = json_body['tpm_policy']
                    d['vtpm_policy'] = json_body['vtpm_policy']
                    d['metadata'] = json_body['metadata']
                    d['ima_whitelist'] = json_body['ima_whitelist']
                    d['revocation_key'] = json_body['revocation_key']
                    d['tpm_version'] = 0
                    d['accept_tpm_hash_algs'] = json_body['accept_tpm_hash_algs']
                    d['accept_tpm_encryption_algs'] = json_body['accept_tpm_encryption_algs']
                    d['accept_tpm_signing_algs'] = json_body['accept_tpm_signing_algs']
                    d['hash_alg'] = ""
                    d['enc_alg'] = ""
                    d['sign_alg'] = ""
                    # TODO: global setting in keylime.conf to assign these parameters
                    # currently hardcoding here
                    # ================
                    # d['provider_ip'] = ""
                    # d['provider_verifier_port'] = ""
                    d['need_provider_quote'] = True
                    # ================
                    

                    new_agent = self.db.add_agent(agent_id,d)

                    # don't allow overwriting
                    if new_agent is None:
                        common.echo_json_response(self, 409, "Agent of uuid %s already exists"%(agent_id))
                        logger.warning("Agent of uuid %s already exists"%(agent_id))
                    else:
                        asyncio.ensure_future(self.process_agent(new_agent, cloud_verifier_common.CloudAgent_Operational_State.GET_QUOTE))
                        common.echo_json_response(self, 200, "Success")
                        logger.info('POST returning 200 response for adding agent id: ' + agent_id)
            else:
                common.echo_json_response(self, 400, "uri not supported")
                logger.warning("POST returning 400 response. uri not supported")
        except Exception as e:
            common.echo_json_response(self, 400, "Exception error: %s"%e)
            logger.warning("POST returning 400 response. Exception error: %s"%e)
            logger.exception(e)

        self.finish()


    def put(self):
        """This method handles the PUT requests to add agents to the Cloud Verifier.

        Currently, only agents resources are available for PUTing, i.e. /agents. All other PUT uri's will return errors.
        agents requests require a json block sent in the body
        """
        try:
            rest_params = common.get_restful_params(self.request.uri)
            if rest_params is None:
                common.echo_json_response(self, 405, "Not Implemented: Use /agents/ interface")
                return

            if "agents" not in rest_params:
                common.echo_json_response(self, 400, "uri not supported")
                logger.warning('PUT returning 400 response. uri not supported: ' + self.request.path)
                return

            agent_id = rest_params["agents"]
            if agent_id is None:
                common.echo_json_response(self, 400, "uri not supported")
                logger.warning("PUT returning 400 response. uri not supported")

            agent = self.db.get_agent(agent_id)

            if agent is not None:
                common.echo_json_response(self, 404, "agent id not found")
                logger.info('PUT returning 404 response. agent id: ' + agent_id + ' not found.')

            if "reactivate" in rest_params:
                agent['operational_state']=cloud_verifier_common.CloudAgent_Operational_State.START
                asyncio.ensure_future(self.process_agent(agent, cloud_verifier_common.CloudAgent_Operational_State.GET_QUOTE))
                common.echo_json_response(self, 200, "Success")
                logger.info('PUT returning 200 response for agent id: ' + agent_id)
            elif "stop" in rest_params:
                # do stuff for terminate
                logger.debug("Stopping polling on %s"%agent_id)
                self.db.update_agent(agent_id,'operational_state',cloud_verifier_common.CloudAgent_Operational_State.TENANT_FAILED)

                common.echo_json_response(self, 200, "Success")
                logger.info('PUT returning 200 response for agent id: ' + agent_id)
            else:
                common.echo_json_response(self, 400, "uri not supported")
                logger.warning("PUT returning 400 response. uri not supported")

        except Exception as e:
            common.echo_json_response(self, 400, "Exception error: %s"%e)
            logger.warning("PUT returning 400 response. Exception error: %s"%e)
            logger.exception(e)
        self.finish()


    async def invoke_get_quote(self, agent, need_pubkey):
        if agent is None:
            raise Exception("agent deleted while being processed")
        params = cloud_verifier_common.prepare_get_quote(agent)
        # why this line is missing is file
        agent['operational_state'] = cloud_verifier_common.CloudAgent_Operational_State.GET_QUOTE

        partial_req = "1"
        if need_pubkey:
            partial_req = "0"

        res = tornado_requests.request("GET",
                                    "http://%s:%d/quotes/integrity?nonce=%s&mask=%s&vmask=%s&partial=%s"%(agent['ip'],agent['port'],params["nonce"],params["mask"],params['vmask'],partial_req), context=None)
        response = await res

        if response.status_code !=200:
            # this is a connection error, retry get quote
            if response.status_code == 599:
                asyncio.ensure_future(self.process_agent(agent, cloud_verifier_common.CloudAgent_Operational_State.GET_QUOTE_RETRY))
            else:
                #catastrophic error, do not continue
                error = "Unexpected Get Quote response error for cloud agent " + agent['agent_id']  + ", Error: " + str(response.status_code)
                logger.critical(error)
                asyncio.ensure_future(self.process_agent(agent, cloud_verifier_common.CloudAgent_Operational_State.FAILED))
        else:
            try:
                    json_response = json.loads(response.body)

                    # validate the cloud agent response
                    if cloud_verifier_common.process_quote_response(agent, json_response['results']):
                        
                        # TODO: need a policy to determine when do we need and disable provider's quote
                        # Current approach: provider_quote only run once when bootstrapping
                        if agent['provide_V'] == False:
                            agent['need_provider_quote'] = False

                        if agent['need_provider_quote']:
                            asyncio.ensure_future(self.process_agent(agent, cloud_verifier_common.CloudAgent_Operational_State.GET_PROVIDER_QUOTE)  )
                        if agent['provide_V']:
                            asyncio.ensure_future(self.process_agent(agent, cloud_verifier_common.CloudAgent_Operational_State.PROVIDE_V))
                        else:
                            asyncio.ensure_future(self.process_agent(agent, cloud_verifier_common.CloudAgent_Operational_State.GET_QUOTE))
                    else:
                        asyncio.ensure_future(self.process_agent(agent, cloud_verifier_common.CloudAgent_Operational_State.INVALID_QUOTE))

            except Exception as e:
                logger.exception(e)

    async def invoke_get_prov_quote(self, agent, need_pubkey):
        # obviously not need pubkey, delete latter
        params = cloud_verifier_common.prepare_get_quote(agent)
        agent['operational_state'] = cloud_verifier_common.CloudAgent_Operational_State.GET_PROVIDER_QUOTE
        # DEBUG
        print("invoke_get_prov_quote")
        # TODO: hardcoding provider ip addr, need to read this info somewhere
        url = "http://%s:%d/verifier?nonce=%s&mask=%s&vmask=%s"%("10.0.2.4",8881,params["nonce"],params["mask"],params['vmask'])
<<<<<<< HEAD
        print(url)
=======
        print("requesting from provider")
>>>>>>> 76ac70e2
        res = tornado_requests.request("GET", url, context=None)
        response = await res
        print("waiting")
        print(response.body)
        print(response.status_code)
        # process response:
        if response.status_code !=200:
            if response.status_code == 599:
                asyncio.ensure_future(self.process_agent(agent, cloud_verifier_common.CloudAgent_Operational_State.GET_PROVIDER_QUOTE_RETRY))
            else:
                error = "Unexpected Get Quote response error for provider: " + "10.0.2.4:8881 " + ", Error: " + str(response.status_code)
                logger.critical(error)
                asyncio.ensure_future(self.process_agent(agent, cloud_verifier_common.CloudAgent_Operational_State.FAILED))
        else:
            try:
                json_response = json.loads(response.body)
                print(json_response) # so far doing now
                # common.echo_json_response(self, 200, json_response)
                # TODO develop a mechanism to validate provider quote
                # # validate the provider response
    #             if cloud_verifier_common.process_quote_response(agent, json_response['results']):
    #                 if agent['provide_V']: 
    #                     asyncio.ensure_future(self.process_agent(agent, cloud_verifier_common.CloudAgent_Operational_State.PROVIDE_V))
    #                 else:  # theoretically won't get here
    #                     asyncio.ensure_future(self.process_agent(agent, cloud_verifier_common.CloudAgent_Operational_State.GET_QUOTE))
    #             else:
    #                 asyncio.ensure_future(self.process_agent(agent, cloud_verifier_common.CloudAgent_Operational_State.INVALID_QUOTE))

            except Exception as e:
                logger.exception(e)

        pass


    async def invoke_provide_v(self, agent):
        if agent is None:
            raise Exception("Agent deleted while being processed")
        if agent['pending_event'] is not None:
            agent['pending_event'] = None
        v_json_message = cloud_verifier_common.prepare_v(agent)
        res = tornado_requests.request("POST", "http://%s:%d//keys/vkey"%(agent['ip'],agent['port']), data=v_json_message)
        response = await res

        if response.status_code !=200:
            if isinstance(response.error, IOError) or (isinstance(response.error, tornado.web.HTTPError) and response.error.code == 599):
                asyncio.ensure_future(self.process_agent(agent, cloud_verifier_common.CloudAgent_Operational_State.PROVIDE_V_RETRY))
            else:
                #catastrophic error, do not continue
                error = "Unexpected Provide V response error for cloud agent " + agent['agent_id']  + ", Error: " + str(response.error)
                logger.critical(error)
                asyncio.ensure_future(self.process_agent(agent, cloud_verifier_common.CloudAgent_Operational_State.FAILED))
        else:
            asyncio.ensure_future(self.process_agent(agent, cloud_verifier_common.CloudAgent_Operational_State.GET_QUOTE))


    async def process_agent(self, agent, new_operational_state):
        try:
            main_agent_operational_state = agent['operational_state']
            stored_agent = self.db.get_agent(agent['agent_id'])

            # if the user did terminated this agent
            if stored_agent['operational_state'] == cloud_verifier_common.CloudAgent_Operational_State.TERMINATED:
                logger.warning("agent %s terminated by user."%agent['agent_id'])
                if agent['pending_event'] is not None:
                    tornado.ioloop.IOLoop.current().remove_timeout(agent['pending_event'])
                self.db.remove_agent(agent['agent_id'])
                return

            # if the user tells us to stop polling because the tenant quote check failed
            if stored_agent['operational_state']==cloud_verifier_common.CloudAgent_Operational_State.TENANT_FAILED:
                logger.warning("agent %s has failed tenant quote.  stopping polling"%agent['agent_id'])
                if agent['pending_event'] is not None:
                    tornado.ioloop.IOLoop.current().remove_timeout(agent['pending_event'])
                return

            # If failed during processing, log regardless and drop it on the floor
            # The administration application (tenant) can GET the status and act accordingly (delete/retry/etc).
            if new_operational_state == cloud_verifier_common.CloudAgent_Operational_State.FAILED or \
                new_operational_state == cloud_verifier_common.CloudAgent_Operational_State.INVALID_QUOTE:
                agent['operational_state'] = new_operational_state

                # issue notification for invalid quotes
                if new_operational_state == cloud_verifier_common.CloudAgent_Operational_State.INVALID_QUOTE:
                    cloud_verifier_common.notifyError(agent)

                if agent['pending_event'] is not None:
                    tornado.ioloop.IOLoop.current().remove_timeout(agent['pending_event'])
                self.db.overwrite_agent(agent['agent_id'], agent)
                logger.warning("agent %s failed, stopping polling"%agent['agent_id'])
                return

            # propagate all state
            self.db.overwrite_agent(agent['agent_id'], agent)
            print("main_agent_operational_state: ", main_agent_operational_state, " & new_operational_state: ", new_operational_state)
            # if new, get a quote
            if main_agent_operational_state == cloud_verifier_common.CloudAgent_Operational_State.START and \
                new_operational_state == cloud_verifier_common.CloudAgent_Operational_State.GET_QUOTE:
                agent['num_retries']=0
                agent['operational_state'] = cloud_verifier_common.CloudAgent_Operational_State.GET_QUOTE
                await self.invoke_get_quote(agent, True)
                return


            # if need provider quote
            if main_agent_operational_state == cloud_verifier_common.CloudAgent_Operational_State.GET_QUOTE and \
                new_operational_state == cloud_verifier_common.CloudAgent_Operational_State.GET_PROVIDER_QUOTE:
                agent['num_retries'] = 0
                agent['operational_state'] = cloud_verifier_common.CloudAgent_Operational_State.GET_PROVIDER_QUOTE
                await self.invoke_get_prov_quote(agent, True)
                return


            if (main_agent_operational_state == cloud_verifier_common.CloudAgent_Operational_State.GET_QUOTE or \
                main_agent_operational_state == cloud_verifier_common.CloudAgent_Operational_State.GET_PROVIDER_QUOTE) and \
                (new_operational_state == cloud_verifier_common.CloudAgent_Operational_State.PROVIDE_V):
                agent['num_retries']=0
                agent['operational_state'] = cloud_verifier_common.CloudAgent_Operational_State.PROVIDE_V
                await self.invoke_provide_v(agent)
                return

            if (main_agent_operational_state == cloud_verifier_common.CloudAgent_Operational_State.PROVIDE_V or
               main_agent_operational_state == cloud_verifier_common.CloudAgent_Operational_State.GET_QUOTE or 
               main_agent_operational_state == cloud_verifier_common.CloudAgent_Operational_State.GET_PROVIDER_QUOTE) and \
                new_operational_state == cloud_verifier_common.CloudAgent_Operational_State.GET_QUOTE:
                agent['num_retries']=0
                interval = config.getfloat('cloud_verifier','quote_interval')
                agent['operational_state'] = cloud_verifier_common.CloudAgent_Operational_State.GET_QUOTE
                if interval==0:
                    await self.invoke_get_quote(agent, False)
                else:
                    #logger.debug("Setting up callback to check again in %f seconds"%interval)
                    # set up a call back to check again
                    cb = functools.partial(self.invoke_get_quote, agent, False)
                    pending = tornado.ioloop.IOLoop.current().call_later(interval,cb)
                    agent['pending_event'] = pending
                return

            maxr = config.getint('cloud_verifier','max_retries')
            retry = config.getfloat('cloud_verifier','retry_interval')
            if main_agent_operational_state == cloud_verifier_common.CloudAgent_Operational_State.GET_QUOTE and \
                new_operational_state == cloud_verifier_common.CloudAgent_Operational_State.GET_QUOTE_RETRY:
                if agent['num_retries']>=maxr:
                    logger.warning("agent %s was not reachable for quote in %d tries, setting state to FAILED"%(agent['agent_id'],maxr))
                    if agent['first_verified']: # only notify on previously good agents
                        cloud_verifier_common.notifyError(agent,'comm_error')
                    else:
                        logger.debug("Communication error for new agent.  no notification will be sent")
                    await self.process_agent(agent, cloud_verifier_common.CloudAgent_Operational_State.FAILED)
                else:
                    agent['operational_state'] = cloud_verifier_common.CloudAgent_Operational_State.GET_QUOTE
                    cb = functools.partial(self.invoke_get_quote, agent, True)
                    agent['num_retries']+=1
                    logger.info("connection to %s refused after %d/%d tries, trying again in %f seconds"%(agent['ip'],agent['num_retries'],maxr,retry))
                    tornado.ioloop.IOLoop.current().call_later(retry,cb)
                return


            # provider quote retry
            if main_agent_operational_state == cloud_verifier_common.CloudAgent_Operational_State.GET_PROVIDER_QUOTE and \
                new_operational_state == cloud_verifier_common.CloudAgent_Operational_State.GET_PROVIDER_QUOTE_RETRY:
                if agent['num_retries'] >= maxr:
                    logger.warning("provider %s was not reachable for quote in %d tries, setting state to FAILED"%(agent['agent_id'],maxr))
                    # TODO this logic may need to be split between agent and verifier
                    if agent['first_verified']: # only notify on previously good agents
                        cloud_verifier_common.notifyError(agent,'comm_error')
                    else:
                        logger.debug("Communication error for new agent.  no notification will be sent")
                    await self.process_agent(agent, cloud_verifier_common.CloudAgent_Operational_State.FAILED)
                else:
                    cb = functools.partial(self.invoke_get_prov_quote, agent, True)
                    agent['num_retries']+=1
                    # TODO agent ip/port needs to be changed to provider
                    logger.info("connection to %s refused after %d/%d tries, trying again in %f seconds"%(agent['ip'],agent['num_retries'],maxr,retry))
                    tornado.ioloop.IOLoop.current().call_later(retry,cb)
                return

            if main_agent_operational_state == cloud_verifier_common.CloudAgent_Operational_State.PROVIDE_V and \
                new_operational_state == cloud_verifier_common.CloudAgent_Operational_State.PROVIDE_V_RETRY:
                if agent['num_retries']>=maxr:
                    logger.warning("agent %s was not reachable to provide v in %d tries, setting state to FAILED"%(agent['agent_id'],maxr))
                    cloud_verifier_common.notifyError(agent,'comm_error')
                    await self.process_agent(agent, cloud_verifier_common.CloudAgent_Operational_State.FAILED)
                else:
                    agent['operational_state'] = cloud_verifier_common.CloudAgent_Operational_State.PROVIDE_V
                    cb = functools.partial(self.invoke_provide_v, agent)
                    agent['num_retries']+=1
                    logger.info("connection to %s refused after %d/%d tries, trying again in %f seconds"%(agent['ip'],agent['num_retries'],maxr,retry))
                    tornado.ioloop.IOLoop.current().call_later(retry,cb)
                return
            raise Exception("nothing should ever fall out of this!")

        except Exception as e:
            logger.error("Polling thread error: %s"%e)
            logger.exception(e)


def start_tornado(tornado_server, port):
    tornado_server.listen(port)
    print("Starting Torando on port " + str(port))
    tornado.ioloop.IOLoop.instance().start()
    print("Tornado finished")


def main(argv=sys.argv):
    """Main method of the Cloud Verifier Server.  This method is encapsulated in a function for packaging to allow it to be
    called as a function by an external program."""

    config = configparser.ConfigParser()
    config.read(common.CONFIG_FILE)

    cloudverifier_port = config.get('general', 'cloudverifier_port')

    db_filename = "%s/%s"%(common.WORK_DIR,config.get('cloud_verifier','db_filename'))
    db = cloud_verifier_common.init_db(db_filename)
    db.update_all_agents('operational_state', cloud_verifier_common.CloudAgent_Operational_State.SAVED)

    num = db.count_agents()
    if num>0:
        agent_ids = db.get_agent_ids()
        logger.info("agent ids in db loaded from file: %s"%agent_ids)

    logger.info('Starting Cloud Verifier (tornado) on port ' + cloudverifier_port + ', use <Ctrl-C> to stop')

    app = tornado.web.Application([
        (r"/(?:v[0-9]/)?agents/.*", AgentsHandler,{'db':db}),
        (r"/verifier.*", AgentsHandler,{'db':db}),
        (r".*", MainHandler),
        ])

    context = cloud_verifier_common.init_mtls()

    #after TLS is up, start revocation notifier
    if config.getboolean('cloud_verifier', 'revocation_notifier'):
        logger.info("Starting service for revocation notifications on port %s"%config.getint('general','revocation_notifier_port'))
        revocation_notifier.start_broker()  # need to pass in the rev_port?

    sockets = tornado.netutil.bind_sockets(int(cloudverifier_port), address='0.0.0.0')
    tornado.process.fork_processes(config.getint('cloud_verifier','multiprocessing_pool_num_workers'))
    asyncio.set_event_loop(asyncio.new_event_loop())
    server = tornado.httpserver.HTTPServer(app,ssl_options=context)
    server.add_sockets(sockets)

    try:
        tornado.ioloop.IOLoop.instance().start()
    except KeyboardInterrupt:
        tornado.ioloop.IOLoop.instance().stop()
        if config.getboolean('cloud_verifier', 'revocation_notifier'):
            revocation_notifier.stop_broker()


if __name__=="__main__":
    try:
        main()
    except Exception as e:
        logger.exception(e)<|MERGE_RESOLUTION|>--- conflicted
+++ resolved
@@ -153,13 +153,6 @@
             response = await res 
             json_response = json.loads(response.body)
             common.echo_json_response(self, 200, "Success", json_response)
-            # # DEBUG content of response and whether async works in get
-            # print(response)
-
-            # Method using
-            # res = tornado_requests.request("GET",
-            # "http://%s:%d/quotes/integrity?nonce=%s&mask=%s&vmask=%s&partial=%s"%(agent['ip'],agent['port'],params["nonce"],params["mask"],params['vmask'],partial_req), context=None)
-            # response = await res
         else:
             common.echo_json_response(self, 400, "uri not supported")
             logger.warning('GET returning 400 response. uri not supported: ' + self.request.path)
@@ -390,11 +383,7 @@
         print("invoke_get_prov_quote")
         # TODO: hardcoding provider ip addr, need to read this info somewhere
         url = "http://%s:%d/verifier?nonce=%s&mask=%s&vmask=%s"%("10.0.2.4",8881,params["nonce"],params["mask"],params['vmask'])
-<<<<<<< HEAD
-        print(url)
-=======
-        print("requesting from provider")
->>>>>>> 76ac70e2
+        print("requesting from tenant")
         res = tornado_requests.request("GET", url, context=None)
         response = await res
         print("waiting")
