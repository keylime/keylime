--- conflicted
+++ resolved
@@ -20,15 +20,9 @@
 violate any copyrights that exist in this work.
 '''
 
-<<<<<<< HEAD
 from keylime import common
 import keylime.keylime_logging as keylime_logging
 import configparser
-=======
-import keylime.common as common
-import keylime.keylime_logging as keylime_logging
-import ConfigParser
->>>>>>> 2d151bc1
 
 # read the config file
 config = configparser.RawConfigParser()
