--- conflicted
+++ resolved
@@ -1,12 +1,13 @@
 #!/usr/bin/python3
 
 '''
-SPDX-License-Identifier: Apache-2.0
+SPDX-License-Identifier: BSD-2-Clause
 Copyright 2017 Massachusetts Institute of Technology.
 '''
 
 import base64
 import functools
+import jwt
 import os
 import ssl
 import traceback
@@ -35,6 +36,10 @@
 # auth
 api_user = os.getenv('KL_API_USER')
 api_pass = os.getenv('KL_API_PASS')
+
+# jwt
+jwt_dsa = config.get('cloud_verifier', 'jwt_dsa')
+jwt_hmac_passphrase = config.get('cloud_verifier', 'jwt_hmac_passphrase')
 
 tenant_templ = tenant.Tenant()
 my_cert, my_priv_key = tenant_templ.get_tls_context()
@@ -310,8 +315,10 @@
 
     async def get_agent_state(self, agent_id):
         try:
-<<<<<<< HEAD
+            print('Getting token....')
             token = tenant_templ.get_token()
+            my_token = jwt.decode(token, verify=False)
+            print('token: ', my_token)
             get_agent_state = RequestsClient(verifier_base_url, tls_enabled)
             response = get_agent_state.get(
                 (f'/agents/{agent_id}'),
@@ -319,11 +326,6 @@
                 cert=cert,
                 verify=False
             )
-=======
-            res = tornado_requests.request("GET",
-                                           "http://%s:%s/agents/%s" % (tenant_templ.cloudverifier_ip, tenant_templ.cloudverifier_port, agent_id), context=tenant_templ.context)
-            response = await res
->>>>>>> a869cf53
 
         except Exception as e:
             logger.error("Status command response: %s:%s Unexpected response from Cloud Verifier." % (
@@ -397,7 +399,6 @@
 
         # If no agent ID, get list of all agents from Registrar
         try:
-<<<<<<< HEAD
             get_agents = RequestsClient(
                 registrar_base_tls_url, tls_enabled)
             response = get_agents.get(
@@ -405,11 +406,6 @@
                 cert=cert,
                 verify=False
             )
-=======
-            res = tornado_requests.request("GET",
-                                           "http://%s:%s/agents/" % (tenant_templ.registrar_ip, tenant_templ.registrar_port), context=tenant_templ.context)
-            response = await res
->>>>>>> a869cf53
 
         except Exception as e:
             logger.error("Status command response: %s:%s Unexpected response from Registrar." % (
@@ -727,11 +723,7 @@
     ])
 
     # WebApp Server TLS
-<<<<<<< HEAD
     server_context = get_tls_context()
-=======
-    server_context = tenant_templ.get_tls_context()
->>>>>>> a869cf53
     # config.getboolean('general','tls_check_hostnames')
     server_context.check_hostname = False
     server_context.verify_mode = ssl.CERT_NONE  # ssl.CERT_REQUIRED
