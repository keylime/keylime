--- conflicted
+++ resolved
@@ -287,11 +287,7 @@
     async def get_agent_state(self, agent_id):
         try:
             res = tornado_requests.request("GET",
-<<<<<<< HEAD
                                         "http://%s:%s/agents/%s"%(tenant_templ.cloudverifier_ip,tenant_templ.cloudverifier_port,agent_id),context=tenant_templ.cloudverifier_context)
-=======
-                                           "http://%s:%s/agents/%s" % (tenant_templ.cloudverifier_ip, tenant_templ.cloudverifier_port, agent_id), context=tenant_templ.context)
->>>>>>> 0a921fa4
             response = await res
 
         except Exception as e:
@@ -367,11 +363,7 @@
         # If no agent ID, get list of all agents from Registrar
         try:
             res = tornado_requests.request("GET",
-<<<<<<< HEAD
                                         "http://%s:%s/agents/"%(tenant_templ.registrar_ip,tenant_templ.registrar_port),context=tenant_templ.registrar_context)
-=======
-                                           "http://%s:%s/agents/" % (tenant_templ.registrar_ip, tenant_templ.registrar_port), context=tenant_templ.context)
->>>>>>> 0a921fa4
             response = await res
 
         except Exception as e:
@@ -657,16 +649,9 @@
     ])
 
     # WebApp Server TLS
-<<<<<<< HEAD
     server_context, x = tenant_templ.get_tls_context()
     server_context.check_hostname = False # config.getboolean('general','tls_check_hostnames')
     server_context.verify_mode = ssl.CERT_NONE # ssl.CERT_REQUIRED
-=======
-    server_context = tenant_templ.get_tls_context()
-    # config.getboolean('general','tls_check_hostnames')
-    server_context.check_hostname = False
-    server_context.verify_mode = ssl.CERT_NONE  # ssl.CERT_REQUIRED
->>>>>>> 0a921fa4
 
     # Set up server
     server = tornado.httpserver.HTTPServer(app, ssl_options=server_context)
