--- conflicted
+++ resolved
@@ -34,11 +34,7 @@
            python3-dbus \
            python3-m2crypto \
            python3-cryptography \
-<<<<<<< HEAD
-           python3-sqlalchemy
-=======
            python3-sqlalchemy \
->>>>>>> f032540c
            procps \
            libtool \
            tpm2-tss \
